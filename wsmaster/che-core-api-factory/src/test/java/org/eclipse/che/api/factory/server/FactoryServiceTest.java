/*******************************************************************************
 * Copyright (c) 2012-2017 Codenvy, S.A.
 * All rights reserved. This program and the accompanying materials
 * are made available under the terms of the Eclipse Public License v1.0
 * which accompanies this distribution, and is available at
 * http://www.eclipse.org/legal/epl-v10.html
 *
 * Contributors:
 *   Codenvy, S.A. - initial API and implementation
 *******************************************************************************/
package org.eclipse.che.api.factory.server;

import com.google.common.collect.ImmutableList;
import com.google.common.collect.ImmutableMap;
import com.google.common.collect.ImmutableSet;
import com.google.gson.JsonSyntaxException;
import com.jayway.restassured.http.ContentType;
import com.jayway.restassured.response.Response;

import org.eclipse.che.api.core.BadRequestException;
import org.eclipse.che.api.core.NotFoundException;
import org.eclipse.che.api.core.model.factory.Factory;
import org.eclipse.che.api.core.model.project.ProjectConfig;
import org.eclipse.che.api.core.model.user.User;
import org.eclipse.che.api.core.model.workspace.WorkspaceStatus;
import org.eclipse.che.api.core.rest.ApiExceptionMapper;
import org.eclipse.che.api.core.rest.shared.dto.ServiceError;
import org.eclipse.che.api.factory.server.FactoryService.FactoryParametersResolverHolder;
import org.eclipse.che.api.factory.server.builder.FactoryBuilder;
import org.eclipse.che.api.factory.server.impl.SourceStorageParametersValidator;
import org.eclipse.che.api.factory.server.model.impl.FactoryImpl;
import org.eclipse.che.api.factory.shared.dto.FactoryDto;
import org.eclipse.che.api.workspace.shared.dto.CommandDto;
import org.eclipse.che.api.user.server.PreferenceManager;
import org.eclipse.che.api.user.server.UserManager;
import org.eclipse.che.api.user.server.model.impl.UserImpl;
import org.eclipse.che.api.workspace.server.WorkspaceManager;
import org.eclipse.che.api.workspace.server.model.impl.WorkspaceConfigImpl;
import org.eclipse.che.api.workspace.server.model.impl.WorkspaceImpl;
import org.eclipse.che.api.workspace.shared.dto.EnvironmentDto;
import org.eclipse.che.api.workspace.shared.dto.ProjectConfigDto;
import org.eclipse.che.api.workspace.shared.dto.SourceStorageDto;
import org.eclipse.che.commons.env.EnvironmentContext;
import org.eclipse.che.commons.json.JsonHelper;
import org.eclipse.che.commons.lang.Pair;
import org.eclipse.che.commons.subject.SubjectImpl;
import org.eclipse.che.dto.server.DtoFactory;
import org.everrest.assured.EverrestJetty;
import org.everrest.core.Filter;
import org.everrest.core.GenericContainerRequest;
import org.everrest.core.RequestFilter;
import org.mockito.Mock;
import org.mockito.Mockito;
import org.mockito.testng.MockitoTestNGListener;
import org.testng.annotations.BeforeMethod;
import org.testng.annotations.Listeners;
import org.testng.annotations.Test;

import javax.ws.rs.core.UriInfo;
import java.io.File;
import java.io.IOException;
import java.io.InputStream;
import java.net.URI;
import java.nio.file.Files;
import java.util.Arrays;
import java.util.HashMap;
import java.util.HashSet;
import java.util.List;
import java.util.Map;
import java.util.Set;

import static com.jayway.restassured.RestAssured.given;
import static java.lang.String.format;
import static java.lang.String.valueOf;
import static java.util.Arrays.asList;
import static java.util.Collections.emptyList;
import static java.util.Collections.emptySet;
import static java.util.Collections.singletonList;
import static java.util.Collections.singletonMap;
import static java.util.stream.Collectors.toSet;
import static javax.ws.rs.core.MediaType.APPLICATION_JSON;
import static javax.ws.rs.core.MediaType.TEXT_PLAIN;
import static javax.ws.rs.core.Response.Status.BAD_REQUEST;
import static org.eclipse.che.api.factory.server.DtoConverter.asDto;
import static org.eclipse.che.api.factory.server.FactoryService.VALIDATE_QUERY_PARAMETER;
import static org.eclipse.che.dto.server.DtoFactory.cloneDto;
import static org.eclipse.che.dto.server.DtoFactory.newDto;
import static org.everrest.assured.JettyHttpServer.ADMIN_USER_NAME;
import static org.everrest.assured.JettyHttpServer.ADMIN_USER_PASSWORD;
import static org.hamcrest.Matchers.equalTo;
import static org.mockito.AdditionalAnswers.returnsFirstArg;
import static org.mockito.Matchers.any;
import static org.mockito.Matchers.anyBoolean;
import static org.mockito.Matchers.anyMapOf;
import static org.mockito.Matchers.anySetOf;
import static org.mockito.Matchers.anyString;
import static org.mockito.Matchers.eq;
import static org.mockito.Mockito.doNothing;
import static org.mockito.Mockito.doReturn;
import static org.mockito.Mockito.doThrow;
import static org.mockito.Mockito.spy;
import static org.mockito.Mockito.times;
import static org.mockito.Mockito.verify;
import static org.mockito.Mockito.when;
import static org.testng.Assert.assertEquals;
import static org.testng.Assert.assertNotNull;
import static org.testng.Assert.assertTrue;

/**
 * Tests for {@link FactoryService}.
 *
 * @author Anton Korneta
 */
@Listeners(value = {EverrestJetty.class, MockitoTestNGListener.class})
public class FactoryServiceTest {

    private static final String SERVICE_PATH            = "/factory";
    private static final String FACTORY_ID              = "correctFactoryId";
    private static final String FACTORY_NAME            = "factory";
    private static final String USER_ID                 = "userId";
    private static final String USER_EMAIL              = "email";
    private static final String WORKSPACE_NAME          = "workspace";
    private static final String PROJECT_SOURCE_TYPE     = "git";
    private static final String PROJECT_SOURCE_LOCATION = "https://github.com/codenvy/platform-api.git";


    private static final DtoFactory DTO = DtoFactory.getInstance();

    @Mock
    private FactoryManager                  factoryManager;
    @Mock
    private FactoryCreateValidator          createValidator;
    @Mock
    private FactoryAcceptValidator          acceptValidator;
    @Mock
    private PreferenceManager               preferenceManager;
    @Mock
    private UserManager                     userManager;
    @Mock
    private FactoryEditValidator            editValidator;
    @Mock
    private WorkspaceManager                workspaceManager;
    @Mock
    private FactoryParametersResolverHolder factoryParametersResolverHolder;
    @Mock
    private UriInfo                         uriInfo;

    private FactoryBuilder factoryBuilderSpy;

    private User                           user;
    private Set<FactoryParametersResolver> factoryParametersResolvers;

    private FactoryService service;

    @SuppressWarnings("unused")
    private ApiExceptionMapper apiExceptionMapper;
    @SuppressWarnings("unused")
    private EnvironmentFilter  environmentFilter;

    @BeforeMethod
    public void setUp() throws Exception {
        factoryBuilderSpy = spy(new FactoryBuilder(new SourceStorageParametersValidator()));
        factoryParametersResolvers = new HashSet<>();
        doNothing().when(factoryBuilderSpy).checkValid(any(FactoryDto.class));
        doNothing().when(factoryBuilderSpy).checkValid(any(FactoryDto.class), anyBoolean());
        when(factoryParametersResolverHolder.getFactoryParametersResolvers()).thenReturn(factoryParametersResolvers);
        user = new UserImpl(USER_ID, USER_EMAIL, ADMIN_USER_NAME);
        when(userManager.getById(anyString())).thenReturn(user);
        when(preferenceManager.find(USER_ID)).thenReturn(ImmutableMap.of("preference", "value"));
        service = new FactoryService(factoryManager,
                                     userManager,
                                     preferenceManager,
                                     createValidator,
                                     acceptValidator,
                                     editValidator,
                                     factoryBuilderSpy,
                                     workspaceManager,
                                     factoryParametersResolverHolder);
    }

    @Filter
    public static class EnvironmentFilter implements RequestFilter {
        public void doFilter(GenericContainerRequest request) {
            EnvironmentContext context = EnvironmentContext.getCurrent();
            context.setSubject(new SubjectImpl(ADMIN_USER_NAME, USER_ID, ADMIN_USER_PASSWORD, false));
        }
    }

    @Test
    public void shouldSaveFactory() throws Exception {
        final Factory factory = createFactory();
        final FactoryDto factoryDto = asDto(factory, user);
        when(factoryManager.saveFactory(any(FactoryDto.class))).thenReturn(factory);

        final Response response = given().auth()
                                         .basic(ADMIN_USER_NAME, ADMIN_USER_PASSWORD)
                                         .contentType(ContentType.JSON)
                                         .body(factoryDto)
                                         .expect()
//                                         .statusCode(200)
                                         .post(SERVICE_PATH);
        assertEquals(getFromResponse(response, FactoryDto.class).withLinks(emptyList()), factoryDto);
    }

    @Test
    public void shouldThrowBadRequestExceptionWhenFactoryConfigurationNotProvided() throws Exception {
        final Response response = given().auth()
                                         .basic(ADMIN_USER_NAME, ADMIN_USER_PASSWORD)
                                         .contentType(ContentType.JSON)
                                         .expect()
                                         .statusCode(400)
                                         .post(SERVICE_PATH);
        final String errMessage = getFromResponse(response, ServiceError.class).getMessage();
        assertEquals(errMessage, "Factory configuration required");
    }

    @Test
    public void shouldReturnFactoryByIdentifierWithoutValidation() throws Exception {
        final Factory factory = createFactory();
        final FactoryDto factoryDto = asDto(factory, user);
        when(factoryManager.getById(FACTORY_ID)).thenReturn(factory);

        final Response response = given().when()
//                                         .expect()
//                                         .statusCode(200)
                                         .get(SERVICE_PATH + "/" + FACTORY_ID);

        assertEquals(getFromResponse(response, FactoryDto.class).withLinks(emptyList()), factoryDto);
    }

    @Test
    public void shouldReturnFactoryByIdentifierWithValidation() throws Exception {
        final Factory factory = createFactory();
        final FactoryDto factoryDto = asDto(factory, user);
        when(factoryManager.getById(FACTORY_ID)).thenReturn(factory);
        doNothing().when(acceptValidator).validateOnAccept(any(FactoryDto.class));

        final Response response = given().when()
                                         .expect()
                                         .statusCode(200)
                                         .get(SERVICE_PATH + "/" + FACTORY_ID + "?validate=true");

        assertEquals(getFromResponse(response, FactoryDto.class).withLinks(emptyList()), factoryDto);
    }

    @Test
    public void shouldThrowNotFoundExceptionWhenFactoryIsNotExist() throws Exception {
        final String errMessage = format("Factory with id %s is not found", FACTORY_ID);
        doThrow(new NotFoundException(errMessage)).when(factoryManager)
                                                  .getById(anyString());

        final Response response = given().expect()
                                         .statusCode(404)
                                         .when()
                                         .get(SERVICE_PATH + "/" + FACTORY_ID);

        assertEquals(getFromResponse(response, ServiceError.class).getMessage(), errMessage);
    }

    @Test
    public void shouldReturnFactoryListByNameAttribute() throws Exception {
        final Factory factory = createFactory();
        when(factoryManager.getByAttribute(1, 0, ImmutableList.of(Pair.of("factory.name", factory.getName()))))
                .thenReturn(ImmutableList.of(factory));

        final Response response = given().auth()
                                         .basic(ADMIN_USER_NAME, ADMIN_USER_PASSWORD)
                                         .contentType(APPLICATION_JSON)
                                         .when()
                                         .expect()
                                         .statusCode(200)
                                         .get(SERVICE_PATH + "/find?maxItems=1&skipCount=0&factory.name=" + factory.getName());

        final List<FactoryDto> res = unwrapDtoList(response, FactoryDto.class);
        assertEquals(res.size(), 1);
        assertEquals(res.get(0).withLinks(emptyList()), asDto(factory, user));
    }

    @Test
    public void shouldReturnFactoryListByCreatorAttribute() throws Exception {
        final Factory factory1 = createNamedFactory("factory1");
        final Factory factory2 = createNamedFactory("factory2");
        when(factoryManager.getByAttribute(2, 0, ImmutableList.of(Pair.of("factory.creator.name", user.getName()))))
                .thenReturn(ImmutableList.of(factory1, factory2));

        final Response response = given().auth()
                                         .basic(ADMIN_USER_NAME, ADMIN_USER_PASSWORD)
                                         .contentType(APPLICATION_JSON)
                                         .when()
                                         .expect()
                                         .statusCode(200)
                                         .get(SERVICE_PATH + "/find?maxItems=2&skipCount=0&factory.creator.name=" + user.getName());

        final Set<FactoryDto> res = unwrapDtoList(response, FactoryDto.class).stream()
                                                                             .map(f -> f.withLinks(emptyList()))
                                                                             .collect(toSet());
        assertEquals(res.size(), 2);
        assertTrue(res.containsAll(ImmutableList.of(asDto(factory1, user), asDto(factory2, user))));
    }

    @Test
    public void shouldThrowBadRequestWhenGettingFactoryByEmptyAttributeList() throws Exception {
        final Response response = given().auth()
                                         .basic(ADMIN_USER_NAME, ADMIN_USER_PASSWORD)
                                         .contentType(APPLICATION_JSON)
                                         .when()
                                         .expect()
                                         .get(SERVICE_PATH + "/find?maxItems=1&skipCount=0");

        assertEquals(response.getStatusCode(), 400);
        assertEquals(DTO.createDtoFromJson(response.getBody().asString(), ServiceError.class)
                        .getMessage(), "Query must contain at least one attribute");
    }

    @Test
    public void shouldThrowNotFoundExceptionWhenUpdatingNonExistingFactory() throws Exception {
        final Factory factory = createFactoryWithStorage(FACTORY_NAME,
                                                         "git",
                                                         "https://github.com/codenvy/platform-api.git");
        doThrow(new NotFoundException(format("Factory with id %s is not found.", FACTORY_ID))).when(factoryManager)
                                                                                              .getById(anyString());

        final Response response = given().auth().basic(ADMIN_USER_NAME, ADMIN_USER_PASSWORD)
                                         .contentType(APPLICATION_JSON)
                                         .body(JsonHelper.toJson(factory))
                                         .when()
                                         .put(SERVICE_PATH + "/" + FACTORY_ID);

        assertEquals(response.getStatusCode(), 404);
        assertEquals(DTO.createDtoFromJson(response.getBody().asString(), ServiceError.class).getMessage(),
                     format("Factory with id %s is not found.", FACTORY_ID));
    }

    @Test
    public void shouldNotBeAbleToUpdateANullFactory() throws Exception {
        final Response response = given().auth()
                                         .basic(ADMIN_USER_NAME, ADMIN_USER_PASSWORD)
                                         .contentType(APPLICATION_JSON)
                                         .when()
                                         .put(SERVICE_PATH + "/" + FACTORY_ID);

        assertEquals(response.getStatusCode(), 400);
        assertEquals(DTO.createDtoFromJson(response.getBody().asString(), ServiceError.class)
                        .getMessage(), "Factory configuration required");
    }

    @Test
    public void shouldRemoveFactoryByGivenIdentifier() throws Exception {
        final Factory factory = createFactory();
        when(factoryManager.getById(FACTORY_ID)).thenReturn(factory);

        given().auth()
               .basic(ADMIN_USER_NAME, ADMIN_USER_PASSWORD)
               .param("id", FACTORY_ID)
               .expect()
               .statusCode(204)
               .when()
               .delete(SERVICE_PATH + "/" + FACTORY_ID);

        verify(factoryManager).removeFactory(FACTORY_ID);
    }

    @Test
    public void shouldNotThrowAnyExceptionWhenRemovingNonExistingFactory() throws Exception {
        doNothing().when(factoryManager).removeFactory(anyString());

        Response response = given().auth()
                                   .basic(ADMIN_USER_NAME, ADMIN_USER_PASSWORD)
                                   .param("id", FACTORY_ID)
                                   .when()
                                   .delete(SERVICE_PATH + "/" + FACTORY_ID);

        assertEquals(response.getStatusCode(), 204);
    }

    @Test
    public void shouldGenerateFactoryJsonIncludeGivenProjects() throws Exception {
        // given
        final String wsId = "workspace123234";
        WorkspaceImpl.WorkspaceImplBuilder ws = WorkspaceImpl.builder();
        WorkspaceConfigImpl.WorkspaceConfigImplBuilder wsConfig = WorkspaceConfigImpl.builder();
        ws.setId(wsId);
        wsConfig.setProjects(Arrays.asList(DTO.createDto(ProjectConfigDto.class)
                                              .withPath("/proj1")
                                              .withSource(DTO.createDto(SourceStorageDto.class)
                                                             .withType("git")
                                                             .withLocation("location")),
                                           DTO.createDto(ProjectConfigDto.class)
                                              .withPath("/proj2")
                                              .withSource(DTO.createDto(SourceStorageDto.class)
                                                             .withType("git")
                                                             .withLocation("location"))));
        wsConfig.setName("wsname");
        wsConfig.setEnvironments(singletonMap("env1", DTO.createDto(EnvironmentDto.class)));
        wsConfig.setDefaultEnv("env1");
        ws.setStatus(WorkspaceStatus.RUNNING);
        wsConfig.setCommands(singletonList(DTO.createDto(CommandDto.class)
                                              .withName("MCI")
                                              .withType("mvn")
                                              .withCommandLine("clean install")));
        ws.setConfig(wsConfig.build());
        WorkspaceImpl usersWorkspace = ws.build();
        when(workspaceManager.getWorkspace(eq(wsId))).thenReturn(usersWorkspace);

        // when
        Response response = given().auth()
                                   .basic(ADMIN_USER_NAME, ADMIN_USER_PASSWORD)
                                   .when()
                                   .get("/private" + SERVICE_PATH + "/workspace/" + wsId);

        // then
        assertEquals(response.getStatusCode(), 200);
        FactoryDto result = DTO.createDtoFromJson(response.getBody().asString(), FactoryDto.class);
        assertEquals(result.getWorkspace().getProjects().size(), 2);
    }

    @Test
    public void shouldNotGenerateFactoryIfNoProjectsWithSourceStorage() throws Exception {
        // given
        final String wsId = "workspace123234";
        WorkspaceImpl.WorkspaceImplBuilder ws = WorkspaceImpl.builder();
        WorkspaceConfigImpl.WorkspaceConfigImplBuilder wsConfig = WorkspaceConfigImpl.builder();
        ws.setId(wsId);
        wsConfig.setProjects(Arrays.asList(DTO.createDto(ProjectConfigDto.class)
                                              .withPath("/proj1"),
                                           DTO.createDto(ProjectConfigDto.class)
                                              .withPath("/proj2")));
        wsConfig.setName("wsname");
        wsConfig.setEnvironments(singletonMap("env1", DTO.createDto(EnvironmentDto.class)));
        wsConfig.setDefaultEnv("env1");
        ws.setStatus(WorkspaceStatus.RUNNING);
        wsConfig.setCommands(singletonList(
                DTO.createDto(CommandDto.class).withName("MCI").withType("mvn").withCommandLine("clean install")));
        ws.setConfig(wsConfig.build());

        WorkspaceImpl usersWorkspace = ws.build();
        when(workspaceManager.getWorkspace(eq(wsId))).thenReturn(usersWorkspace);

        // when
        Response response = given().auth()
                                   .basic(ADMIN_USER_NAME, ADMIN_USER_PASSWORD)
                                   .when()
                                   .get(SERVICE_PATH + "/workspace/" + wsId);

        // then
        assertEquals(response.getStatusCode(), BAD_REQUEST.getStatusCode());
    }

    /**
     * Checks that the user can remove an existing factory
     */
    @Test
    public void shouldBeAbleToRemoveFactory() throws Exception {
        final Factory factory = createFactory();
        when(factoryManager.getById(FACTORY_ID)).thenReturn(factory);

        final Response response = given().auth()
                                         .basic(ADMIN_USER_NAME, ADMIN_USER_PASSWORD)
                                         .param("id", FACTORY_ID)
                                         .when()
                                         .delete(SERVICE_PATH + "/" + FACTORY_ID);

        assertEquals(response.getStatusCode(), 204);

        // check there was a call on the remove operation with expected ID
        verify(factoryManager).removeFactory(FACTORY_ID);
    }

    @Test
    public void shouldNotThrowExceptionWhenRemoveNoExistingFactory() throws Exception {
        doNothing().when(factoryManager).removeFactory(FACTORY_ID);

        final Response response = given().auth()
                                         .basic(ADMIN_USER_NAME, ADMIN_USER_PASSWORD)
                                         .param("id", FACTORY_ID)
                                         .when()
                                         .delete(SERVICE_PATH + "/" + FACTORY_ID);

        assertEquals(response.getStatusCode(), 204);
    }

    @Test
    public void checkValidateResolver() throws Exception {
        final FactoryParametersResolver dummyResolver = Mockito.mock(FactoryParametersResolver.class);
        factoryParametersResolvers.add(dummyResolver);

        // invalid factory
        final String invalidFactoryMessage = "invalid factory";
        doThrow(new BadRequestException(invalidFactoryMessage)).when(acceptValidator).validateOnAccept(any());

        // create factory
        final FactoryDto expectFactory = DTO.createDto(FactoryDto.class).withV("4.0").withName("matchingResolverFactory");

        // accept resolver
        when(dummyResolver.accept(anyMapOf(String.class, String.class))).thenReturn(true);
        when(dummyResolver.createFactory(anyMapOf(String.class, String.class))).thenReturn(expectFactory);

        // when
        final Map<String, String> map = new HashMap<>();
        final Response response = given().contentType(ContentType.JSON)
                                         .when()
                                         .body(map)
                                         .queryParam(VALIDATE_QUERY_PARAMETER, valueOf(true))
                                         .post(SERVICE_PATH + "/resolver");

        // then check we have a not found
        assertEquals(response.getStatusCode(), BAD_REQUEST.getStatusCode());
        assertTrue(response.getBody().prettyPrint().contains(invalidFactoryMessage));

        // check we call resolvers
        verify(dummyResolver).accept(anyMapOf(String.class, String.class));
        verify(dummyResolver).createFactory(anyMapOf(String.class, String.class));

        // check we call validator
        verify(acceptValidator).validateOnAccept(any());
    }

    @Test
    public void shouldAddExecAgentOnSaveFactory() throws Exception {
        final Factory factory = createFactory();
        final FactoryDto factoryDto = asDto(factory, user);

        EnvironmentDto environment = newDto(EnvironmentDto.class);
        ExtendedMachineDto machine = newDto(ExtendedMachineDto.class);
        factoryDto.getWorkspace().setEnvironments(ImmutableMap.of("e1", cloneDto(environment).withMachines(
                ImmutableMap.of("m1", cloneDto(machine).withAgents(asList("org.eclipse.che.terminal",
                                                                          "org.eclipse.che.ls.php",
                                                                          "org.eclipse.che.ls.json")),
                                "m2", cloneDto(machine).withAgents(asList("org.eclipse.che.ls.php",
                                                                          "org.eclipse.che.terminal",
                                                                          "org.eclipse.che.ls.json")),
                                "m3", cloneDto(machine).withAgents(asList("org.eclipse.che.ls.php",
                                                                          "org.eclipse.che.ls.json")))
                                                                  ),
                                                                  "e2", cloneDto(environment).withMachines(
                        ImmutableMap.of("m4", cloneDto(machine).withAgents(asList("org.eclipse.che.terminal",
                                                                                  "org.eclipse.che.ls.php",
                                                                                  "org.eclipse.che.ls.json")),
                                        "m5", cloneDto(machine).withAgents(asList("org.eclipse.che.ls.php",
                                                                                  "org.eclipse.che.ls.json")))
                )));
        Map<String, EnvironmentDto> expectedEnvs = ImmutableMap.of("e1", cloneDto(environment).withMachines(
                ImmutableMap.of("m1", cloneDto(machine).withAgents(asList("org.eclipse.che.terminal",
                                                                          "org.eclipse.che.ls.php",
                                                                          "org.eclipse.che.ls.json",
                                                                          "org.eclipse.che.exec")),
                                "m2", cloneDto(machine).withAgents(asList("org.eclipse.che.ls.php",
                                                                          "org.eclipse.che.terminal",
                                                                          "org.eclipse.che.ls.json",
                                                                          "org.eclipse.che.exec")),
                                "m3", cloneDto(machine).withAgents(asList("org.eclipse.che.ls.php",
                                                                          "org.eclipse.che.ls.json")))
                                                                   ),
                                                                   "e2", cloneDto(environment).withMachines(
                        ImmutableMap.of("m4", cloneDto(machine).withAgents(asList("org.eclipse.che.terminal",
                                                                                  "org.eclipse.che.ls.php",
                                                                                  "org.eclipse.che.ls.json",
                                                                                  "org.eclipse.che.exec")),
                                        "m5", cloneDto(machine).withAgents(asList("org.eclipse.che.ls.php",
                                                                                  "org.eclipse.che.ls.json")))
                ));

        when(factoryManager.saveFactory(any(FactoryDto.class)))
                .thenAnswer(invocation -> new FactoryImpl((Factory)invocation.getArguments()[0]));
        doReturn(factoryDto).when(factoryBuilderSpy).build(any(InputStream.class));
        final Response response = given().auth()
                                         .basic(ADMIN_USER_NAME, ADMIN_USER_PASSWORD)
<<<<<<< HEAD
                                         .multiPart("factory", JsonHelper.toJson(factoryDto), APPLICATION_JSON)
//                                         .expect()
//                                         .statusCode(200)
//                                         .when()
//                                         .post(SERVICE_PATH);
//
//
//        final FactoryDto result = getFromResponse(response, FactoryDto.class);
//        final boolean found = result.getLinks()
//                                    .stream()
//                                    .anyMatch(link -> link.getRel().equals("image")
//                                                      && link.getProduces().equals(FACTORY_IMAGE_MIME_TYPE)
//                                                      && !link.getHref().isEmpty());
//        factoryDto.withLinks(result.getLinks())
//                  .getCreator()
//                  .withCreated(result.getCreator().getCreated());
//        assertEquals(result, factoryDto);
//        assertTrue(found);
//    }
//
//    @Test
//    public void shouldSaveFactoryFromFormDataWithoutImages() throws Exception {
//        final Factory factory = createFactory();
//        final FactoryDto factoryDto = asDto(factory, user);
//        when(factoryManager.saveFactory(any(FactoryDto.class), anySetOf(FactoryImage.class))).thenReturn(factory);
//        doReturn(factoryDto).when(factoryBuilderSpy).build(any(InputStream.class));
//
//        final Response response = given().auth()
//                                         .basic(ADMIN_USER_NAME, ADMIN_USER_PASSWORD)
//                                         .multiPart("factory", JsonHelper.toJson(factoryDto), APPLICATION_JSON)
//                                         .expect()
//                                         .statusCode(200)
//                                         .when()
//                                         .post(SERVICE_PATH);
//        final FactoryDto result = getFromResponse(response, FactoryDto.class);
//        factoryDto.withLinks(result.getLinks())
//                  .getCreator()
//                  .withCreated(result.getCreator().getCreated());
//        assertEquals(result, factoryDto);
//    }
//
//    @Test
//    public void shouldSaveFactoryWithImagesWhenImagesWithoutContent() throws Exception {
//        final Factory factory = createFactory();
//        when(factoryManager.saveFactory(any(FactoryDto.class), anySetOf(FactoryImage.class))).thenReturn(factory);
//        when(factoryManager.getById(FACTORY_ID)).thenReturn(factory);
//        final FactoryDto factoryDto = asDto(factory, user);
//        doReturn(factoryDto).when(factoryBuilderSpy).build(any(InputStream.class));
//
//        final Response response = given().auth()
//                                         .basic(ADMIN_USER_NAME, ADMIN_USER_PASSWORD)
//                                         .multiPart("factory", DTO.toJson(factoryDto), APPLICATION_JSON)
//                                         .multiPart("image", File.createTempFile("img", ".jpeg"), "image/jpeg")
//                                         .expect()
//                                         .statusCode(200)
//                                         .when()
//                                         .post(SERVICE_PATH);
//        final FactoryDto result = getFromResponse(response, FactoryDto.class);
//        verify(factoryManager).saveFactory(any(FactoryDto.class), anySetOf(FactoryImage.class));
//        factoryDto.withLinks(result.getLinks())
//                  .getCreator()
//                  .withCreated(result.getCreator().getCreated());
//        assertEquals(result, factoryDto);
//    }
//
//    @Test
//    public void shouldThrowBadRequestExceptionWhenInvalidFactorySectionProvided() throws Exception {
//        doThrow(new JsonSyntaxException("Invalid json")).when(factoryBuilderSpy).build(any(InputStream.class));
//        final Response response = given().auth()
//                                         .basic(ADMIN_USER_NAME, ADMIN_USER_PASSWORD)
//                                         .multiPart("factory", "invalid content", FACTORY_IMAGE_MIME_TYPE)
//                                         .expect()
//                                         .statusCode(400)
//                                         .when()
//                                         .post(SERVICE_PATH);
//
//        final ServiceError err = getFromResponse(response, ServiceError.class);
//        assertEquals(err.getMessage(), "Invalid JSON value of the field 'factory' provided");
//    }
//
//    @Test
//    public void shouldThrowBadRequestExceptionWhenNoFactorySectionProvided() throws Exception {
//        final Response response = given().auth()
//                                         .basic(ADMIN_USER_NAME, ADMIN_USER_PASSWORD)
//                                         .multiPart("some data", "some content", FACTORY_IMAGE_MIME_TYPE)
//                                         .expect()
//                                         .statusCode(400)
//                                         .when()
//                                         .post(SERVICE_PATH);
//
//        final ServiceError err = getFromResponse(response, ServiceError.class);
//        assertEquals(err.getMessage(), "factory configuration required");
//    }
//
//    @Test
//    public void shouldThrowServerExceptionWhenProvidedFactoryDataInvalid() throws Exception {
//        final String errMessage = "eof";
//        doThrow(new IOException(errMessage)).when(factoryBuilderSpy).build(any(InputStream.class));
//        final Response response = given().auth()
//                                         .basic(ADMIN_USER_NAME, ADMIN_USER_PASSWORD)
//                                         .multiPart("factory", "any content", FACTORY_IMAGE_MIME_TYPE)
//                                         .expect()
//                                         .statusCode(500)
//                                         .when()
//                                         .post(SERVICE_PATH);
//
//        final ServiceError err = getFromResponse(response, ServiceError.class);
//        assertEquals(err.getMessage(), errMessage);
//    }
//
//    @Test
//    public void shouldSaveFactoryWithoutImages() throws Exception {
//        final Factory factory = createFactory();
//        final FactoryDto factoryDto = asDto(factory, user);
//        when(factoryManager.saveFactory(any(FactoryDto.class))).thenReturn(factory);
//
//        final Response response = given().auth()
//                                         .basic(ADMIN_USER_NAME, ADMIN_USER_PASSWORD)
//                                         .contentType(ContentType.JSON)
//                                         .body(factoryDto)
//                                         .expect()
//                                         .statusCode(200)
//                                         .post(SERVICE_PATH);
//
//        assertEquals(getFromResponse(response, FactoryDto.class).withLinks(emptyList()), factoryDto);
//    }
//
//    @Test
//    public void shouldThrowBadRequestExceptionWhenFactoryConfigurationNotProvided() throws Exception {
//        final Response response = given().auth()
//                                         .basic(ADMIN_USER_NAME, ADMIN_USER_PASSWORD)
//                                         .contentType(ContentType.JSON)
//                                         .expect()
//                                         .statusCode(400)
//                                         .post(SERVICE_PATH);
//        final String errMessage = getFromResponse(response, ServiceError.class).getMessage();
//        assertEquals(errMessage, "Factory configuration required");
//    }
//
//    @Test
//    public void shouldReturnFactoryByIdentifierWithoutValidation() throws Exception {
//        final Factory factory = createFactory();
//        final FactoryDto factoryDto = asDto(factory, user);
//        when(factoryManager.getById(FACTORY_ID)).thenReturn(factory);
//        when(factoryManager.getFactoryImages(FACTORY_ID)).thenReturn(emptySet());
//
//        final Response response = given().when()
//                                         .expect()
//                                         .statusCode(200)
//                                         .get(SERVICE_PATH + "/" + FACTORY_ID);
//
//        assertEquals(getFromResponse(response, FactoryDto.class).withLinks(emptyList()), factoryDto);
//    }
//
//    @Test
//    public void shouldReturnFactoryByIdentifierWithValidation() throws Exception {
//        final Factory factory = createFactory();
//        final FactoryDto factoryDto = asDto(factory, user);
//        when(factoryManager.getById(FACTORY_ID)).thenReturn(factory);
//        when(factoryManager.getFactoryImages(FACTORY_ID)).thenReturn(emptySet());
//        doNothing().when(acceptValidator).validateOnAccept(any(FactoryDto.class));
//
//        final Response response = given().when()
//                                         .expect()
//                                         .statusCode(200)
//                                         .get(SERVICE_PATH + "/" + FACTORY_ID + "?validate=true");
//
//        assertEquals(getFromResponse(response, FactoryDto.class).withLinks(emptyList()), factoryDto);
//    }
//
//    @Test
//    public void shouldThrowNotFoundExceptionWhenFactoryIsNotExist() throws Exception {
//        final String errMessage = format("Factory with id %s is not found", FACTORY_ID);
//        doThrow(new NotFoundException(errMessage)).when(factoryManager)
//                                                  .getById(anyString());
//
//        final Response response = given().expect()
//                                         .statusCode(404)
//                                         .when()
//                                         .get(SERVICE_PATH + "/" + FACTORY_ID);
//
//        assertEquals(getFromResponse(response, ServiceError.class).getMessage(), errMessage);
//    }
//
//    @Test
//    public void shouldReturnFactoryListByNameAttribute() throws Exception {
//        final Factory factory = createFactory();
//        when(factoryManager.getByAttribute(1, 0, ImmutableList.of(Pair.of("factory.name", factory.getName()))))
//                .thenReturn(ImmutableList.of(factory));
//
//        final Response response = given().auth()
//                                         .basic(ADMIN_USER_NAME, ADMIN_USER_PASSWORD)
//                                         .contentType(APPLICATION_JSON)
//                                         .when()
//                                         .expect()
//                                         .statusCode(200)
//                                         .get(SERVICE_PATH + "/find?maxItems=1&skipCount=0&factory.name=" + factory.getName());
//
//        final List<FactoryDto> res = unwrapDtoList(response, FactoryDto.class);
//        assertEquals(res.size(), 1);
//        assertEquals(res.get(0).withLinks(emptyList()), asDto(factory, user));
//    }
//
//    @Test
//    public void shouldReturnFactoryListByCreatorAttribute() throws Exception {
//        final Factory factory1 = createNamedFactory("factory1");
//        final Factory factory2 = createNamedFactory("factory2");
//        when(factoryManager.getByAttribute(2, 0, ImmutableList.of(Pair.of("factory.creator.name", user.getName()))))
//                .thenReturn(ImmutableList.of(factory1, factory2));
//
//        final Response response = given().auth()
//                                         .basic(ADMIN_USER_NAME, ADMIN_USER_PASSWORD)
//                                         .contentType(APPLICATION_JSON)
//                                         .when()
//                                         .expect()
//                                         .statusCode(200)
//                                         .get(SERVICE_PATH + "/find?maxItems=2&skipCount=0&factory.creator.name=" + user.getName());
//
//        final Set<FactoryDto> res = unwrapDtoList(response, FactoryDto.class).stream()
//                                                                             .map(f -> f.withLinks(emptyList()))
//                                                                             .collect(toSet());
//        assertEquals(res.size(), 2);
//        assertTrue(res.containsAll(ImmutableList.of(asDto(factory1, user), asDto(factory2, user))));
//    }
//
//    @Test
//    public void shouldThrowBadRequestWhenGettingFactoryByEmptyAttributeList() throws Exception {
//        final Response response = given().auth()
//                                         .basic(ADMIN_USER_NAME, ADMIN_USER_PASSWORD)
//                                         .contentType(APPLICATION_JSON)
//                                         .when()
//                                         .expect()
//                                         .get(SERVICE_PATH + "/find?maxItems=1&skipCount=0");
//
//        assertEquals(response.getStatusCode(), 400);
//        assertEquals(DTO.createDtoFromJson(response.getBody().asString(), ServiceError.class)
//                        .getMessage(), "Query must contain at least one attribute");
//    }
//
//    @Test
//    public void shouldBeAbleToUpdateFactory() throws Exception {
//        final Factory existed = createFactory();
//        final Factory update = createFactoryWithStorage(null, "git", "https://github.com/codenvy/platform-api1.git");
//        when(factoryManager.getById(FACTORY_ID)).thenReturn(existed);
//        when(factoryManager.updateFactory(any())).thenReturn(update);
//
//        final Response response = given().auth()
//                                         .basic(ADMIN_USER_NAME, ADMIN_USER_PASSWORD)
//                                         .contentType(APPLICATION_JSON)
//                                         .body(JsonHelper.toJson(asDto(existed, user)))
//                                         .when()
//                                         .expect()
//                                         .statusCode(200)
//                                         .put(SERVICE_PATH + "/" + FACTORY_ID);
//
//        final FactoryDto result = getFromResponse(response, FactoryDto.class);
//        verify(factoryManager, times(1)).updateFactory(any());
//        assertEquals(result.withLinks(emptyList()), asDto(update, user));
//    }
//
//    @Test
//    public void shouldThrowNotFoundExceptionWhenUpdatingNonExistingFactory() throws Exception {
//        final Factory factory = createFactoryWithStorage(FACTORY_NAME,
//                                                         "git",
//                                                         "https://github.com/codenvy/platform-api.git");
//        doThrow(new NotFoundException(format("Factory with id %s is not found.", FACTORY_ID))).when(factoryManager)
//                                                                                              .getById(anyString());
//
//        final Response response = given().auth().basic(ADMIN_USER_NAME, ADMIN_USER_PASSWORD)
//                                         .contentType(APPLICATION_JSON)
//                                         .body(JsonHelper.toJson(factory))
//                                         .when()
//                                         .put(SERVICE_PATH + "/" + FACTORY_ID);
//
//        assertEquals(response.getStatusCode(), 404);
//        assertEquals(DTO.createDtoFromJson(response.getBody().asString(), ServiceError.class).getMessage(),
//                     format("Factory with id %s is not found.", FACTORY_ID));
//    }
//
//    @Test
//    public void shouldNotBeAbleToUpdateANullFactory() throws Exception {
//        final Response response = given().auth()
//                                         .basic(ADMIN_USER_NAME, ADMIN_USER_PASSWORD)
//                                         .contentType(APPLICATION_JSON)
//                                         .when()
//                                         .put(SERVICE_PATH + "/" + FACTORY_ID);
//
//        assertEquals(response.getStatusCode(), 400);
//        assertEquals(DTO.createDtoFromJson(response.getBody().asString(), ServiceError.class)
//                        .getMessage(), "Factory configuration required");
//    }
//
//    @Test
//    public void shouldRemoveFactoryByGivenIdentifier() throws Exception {
//        final Factory factory = createFactory();
//        when(factoryManager.getById(FACTORY_ID)).thenReturn(factory);
//
//        given().auth()
//               .basic(ADMIN_USER_NAME, ADMIN_USER_PASSWORD)
//               .param("id", FACTORY_ID)
//               .expect()
//               .statusCode(204)
//               .when()
//               .delete(SERVICE_PATH + "/" + FACTORY_ID);
//
//        verify(factoryManager).removeFactory(FACTORY_ID);
//    }
//
//    @Test
//    public void shouldNotThrowAnyExceptionWhenRemovingNonExistingFactory() throws Exception {
//        doNothing().when(factoryManager).removeFactory(anyString());
//
//        Response response = given().auth()
//                                   .basic(ADMIN_USER_NAME, ADMIN_USER_PASSWORD)
//                                   .param("id", FACTORY_ID)
//                                   .when()
//                                   .delete(SERVICE_PATH + "/" + FACTORY_ID);
//
//        assertEquals(response.getStatusCode(), 204);
//    }
//
//    @Test
//    public void shouldGenerateFactoryJsonIncludeGivenProjects() throws Exception {
//        // given
//        final String wsId = "workspace123234";
//        WorkspaceImpl.WorkspaceImplBuilder ws = WorkspaceImpl.builder();
//        WorkspaceConfigImpl.WorkspaceConfigImplBuilder wsConfig = WorkspaceConfigImpl.builder();
//        ws.setId(wsId);
//        wsConfig.setProjects(Arrays.asList(DTO.createDto(ProjectConfigDto.class)
//                                              .withPath("/proj1")
//                                              .withSource(DTO.createDto(SourceStorageDto.class)
//                                                             .withType("git")
//                                                             .withLocation("location")),
//                                           DTO.createDto(ProjectConfigDto.class)
//                                              .withPath("/proj2")
//                                              .withSource(DTO.createDto(SourceStorageDto.class)
//                                                             .withType("git")
//                                                             .withLocation("location"))));
//        wsConfig.setName("wsname");
//        wsConfig.setEnvironments(singletonMap("env1", DTO.createDto(EnvironmentDto.class)));
//        wsConfig.setDefaultEnv("env1");
//        ws.setStatus(WorkspaceStatus.RUNNING);
//        wsConfig.setCommands(singletonList(DTO.createDto(CommandDto.class)
//                                              .withName("MCI")
//                                              .withType("mvn")
//                                              .withCommandLine("clean install")));
//        ws.setConfig(wsConfig.build());
//        WorkspaceImpl usersWorkspace = ws.build();
//        when(workspaceManager.getWorkspace(eq(wsId))).thenReturn(usersWorkspace);
//
//        // when
//        Response response = given().auth()
//                                   .basic(ADMIN_USER_NAME, ADMIN_USER_PASSWORD)
//                                   .when()
//                                   .get("/private" + SERVICE_PATH + "/workspace/" + wsId);
//
//        // then
//        assertEquals(response.getStatusCode(), 200);
//        FactoryDto result = DTO.createDtoFromJson(response.getBody().asString(), FactoryDto.class);
//        assertEquals(result.getWorkspace().getProjects().size(), 2);
//    }
//
//    @Test
//    public void shouldReturnFactoryImageWithGivenName() throws Exception {
//        final byte[] imageContent = Files.readAllBytes(getImagePath());
//        final FactoryImage image = new FactoryImage(imageContent, FACTORY_IMAGE_MIME_TYPE, IMAGE_NAME);
//        when(factoryManager.getFactoryImages(FACTORY_ID, IMAGE_NAME)).thenReturn(ImmutableSet.of(image));
//
//        final Response response = given().when()
//                                         .expect()
//                                         .statusCode(200)
//                                         .get(SERVICE_PATH + "/" + FACTORY_ID + "/image?imgId=" + IMAGE_NAME);
//
//        assertEquals(response.getContentType(), FACTORY_IMAGE_MIME_TYPE);
//        assertEquals(response.getHeader("content-length"), String.valueOf(imageContent.length));
//        assertEquals(response.asByteArray(), imageContent);
//    }
//
//    @Test
//    public void shouldReturnFirstFoundFactoryImageWhenImageNameNotSpecified() throws Exception {
//        final byte[] imageContent = Files.readAllBytes(getImagePath());
//        final FactoryImage image = new FactoryImage(imageContent, FACTORY_IMAGE_MIME_TYPE, IMAGE_NAME);
//        when(factoryManager.getFactoryImages(FACTORY_ID)).thenReturn(ImmutableSet.of(image));
//
//        final Response response = given().when()
//                                         .expect()
//                                         .statusCode(200)
//                                         .get(SERVICE_PATH + "/" + FACTORY_ID + "/image");
//
//        assertEquals(response.getContentType(), "image/jpeg");
//        assertEquals(response.getHeader("content-length"), String.valueOf(imageContent.length));
//        assertEquals(response.asByteArray(), imageContent);
//    }
//
//    @Test
//    public void shouldThrowNotFoundExceptionWhenFactoryImageWithGivenIdentifierIsNotExist() throws Exception {
//        final String errMessage = "Image with name " + IMAGE_NAME + " is not found";
//        when(factoryManager.getFactoryImages(FACTORY_ID, IMAGE_NAME)).thenThrow(new NotFoundException(errMessage));
//
//        final Response response = given().expect()
//                                         .statusCode(404)
//                                         .when()
//                                         .get(SERVICE_PATH + "/" + FACTORY_ID + "/image?imgId=" + IMAGE_NAME);
//
//        assertEquals(getFromResponse(response, ServiceError.class).getMessage(), errMessage);
//    }
//
//    @Test
//    public void shouldBeAbleToReturnUrlSnippet() throws Exception {
//        final String result = "snippet";
//        when(factoryManager.getFactorySnippet(anyString(), anyString(), any(URI.class))).thenReturn(result);
//
//        given().expect()
//               .statusCode(200)
//               .contentType(TEXT_PLAIN)
//               .body(equalTo(result))
//               .when()
//               .get(SERVICE_PATH + "/" + FACTORY_ID + "/snippet?type=url");
//    }
//
//    @Test
//    public void shouldNotGenerateFactoryIfNoProjectsWithSourceStorage() throws Exception {
//        // given
//        final String wsId = "workspace123234";
//        WorkspaceImpl.WorkspaceImplBuilder ws = WorkspaceImpl.builder();
//        WorkspaceConfigImpl.WorkspaceConfigImplBuilder wsConfig = WorkspaceConfigImpl.builder();
//        ws.setId(wsId);
//        wsConfig.setProjects(Arrays.asList(DTO.createDto(ProjectConfigDto.class)
//                                              .withPath("/proj1"),
//                                           DTO.createDto(ProjectConfigDto.class)
//                                              .withPath("/proj2")));
//        wsConfig.setName("wsname");
//        wsConfig.setEnvironments(singletonMap("env1", DTO.createDto(EnvironmentDto.class)));
//        wsConfig.setDefaultEnv("env1");
//        ws.setStatus(WorkspaceStatus.RUNNING);
//        wsConfig.setCommands(singletonList(
//                DTO.createDto(CommandDto.class).withName("MCI").withType("mvn").withCommandLine("clean install")));
//        ws.setConfig(wsConfig.build());
//
//        WorkspaceImpl usersWorkspace = ws.build();
//        when(workspaceManager.getWorkspace(eq(wsId))).thenReturn(usersWorkspace);
//
//        // when
//        Response response = given().auth()
//                                   .basic(ADMIN_USER_NAME, ADMIN_USER_PASSWORD)
//                                   .when()
//                                   .get(SERVICE_PATH + "/workspace/" + wsId);
//
//        // then
//        assertEquals(response.getStatusCode(), BAD_REQUEST.getStatusCode());
//    }
//
//    @Test
//    public void shouldResponse404OnGetSnippetIfFactoryDoesNotExist() throws Exception {
//        // given
//        doThrow(new NotFoundException("Factory URL with id " + FACTORY_ID + " is not found."))
//                .when(factoryManager).getFactorySnippet(anyString(), anyString(), any());
//
//        // when, then
//        final Response response = given().expect()
//                                         .statusCode(404)
//                                         .when()
//                                         .get(SERVICE_PATH + "/" + FACTORY_ID + "/snippet?type=url");
//
//        assertEquals(getFromResponse(response, ServiceError.class).getMessage(),
//                     "Factory URL with id " + FACTORY_ID + " is not found.");
//    }
//
//    /**
//     * Checks that the user can remove an existing factory
//     */
//    @Test
//    public void shouldBeAbleToRemoveFactory() throws Exception {
//        final Factory factory = createFactory();
//        when(factoryManager.getById(FACTORY_ID)).thenReturn(factory);
//
//        final Response response = given().auth()
//                                         .basic(ADMIN_USER_NAME, ADMIN_USER_PASSWORD)
//                                         .param("id", FACTORY_ID)
//                                         .when()
//                                         .delete(SERVICE_PATH + "/" + FACTORY_ID);
//
//        assertEquals(response.getStatusCode(), 204);
//
//        // check there was a call on the remove operation with expected ID
//        verify(factoryManager).removeFactory(FACTORY_ID);
//    }
//
//    @Test
//    public void shouldNotThrowExceptionWhenRemoveNoExistingFactory() throws Exception {
//        doNothing().when(factoryManager).removeFactory(FACTORY_ID);
//
//        final Response response = given().auth()
//                                         .basic(ADMIN_USER_NAME, ADMIN_USER_PASSWORD)
//                                         .param("id", FACTORY_ID)
//                                         .when()
//                                         .delete(SERVICE_PATH + "/" + FACTORY_ID);
//
//        assertEquals(response.getStatusCode(), 204);
//    }
//
//    @Test
//    public void checkValidateResolver() throws Exception {
//        final FactoryParametersResolver dummyResolver = Mockito.mock(FactoryParametersResolver.class);
//        factoryParametersResolvers.add(dummyResolver);
//
//        // invalid factory
//        final String invalidFactoryMessage = "invalid factory";
//        doThrow(new BadRequestException(invalidFactoryMessage)).when(acceptValidator).validateOnAccept(any());
//
//        // create factory
//        final FactoryDto expectFactory = DTO.createDto(FactoryDto.class).withV("4.0").withName("matchingResolverFactory");
//
//        // accept resolver
//        when(dummyResolver.accept(anyMapOf(String.class, String.class))).thenReturn(true);
//        when(dummyResolver.createFactory(anyMapOf(String.class, String.class))).thenReturn(expectFactory);
//
//        // when
//        final Map<String, String> map = new HashMap<>();
//        final Response response = given().contentType(ContentType.JSON)
//                                         .when()
//                                         .body(map)
//                                         .queryParam(VALIDATE_QUERY_PARAMETER, valueOf(true))
//                                         .post(SERVICE_PATH + "/resolver");
//
//        // then check we have a not found
//        assertEquals(response.getStatusCode(), BAD_REQUEST.getStatusCode());
//        assertTrue(response.getBody().prettyPrint().contains(invalidFactoryMessage));
//
//        // check we call resolvers
//        verify(dummyResolver).accept(anyMapOf(String.class, String.class));
//        verify(dummyResolver).createFactory(anyMapOf(String.class, String.class));
//
//        // check we call validator
//        verify(acceptValidator).validateOnAccept(any());
//    }
//
//    @Test
//    public void shouldAddExecAgentOnSaveFactoryFromFormData() throws Exception {
//        final Factory factory = createFactory();
//        final FactoryDto factoryDto = asDto(factory, user);
//
//        EnvironmentDto environment = newDto(EnvironmentDto.class);
//        ExtendedMachineDto machine = newDto(ExtendedMachineDto.class);
//        factoryDto.getWorkspace().setEnvironments(ImmutableMap.of("e1", cloneDto(environment).withMachines(
//                ImmutableMap.of("m1", cloneDto(machine).withAgents(asList("org.eclipse.che.terminal",
//                                                                          "org.eclipse.che.ls.php",
//                                                                          "org.eclipse.che.ls.json")),
//                                "m2", cloneDto(machine).withAgents(asList("org.eclipse.che.ls.php",
//                                                                          "org.eclipse.che.terminal",
//                                                                          "org.eclipse.che.ls.json")),
//                                "m3", cloneDto(machine).withAgents(asList("org.eclipse.che.ls.php",
//                                                                          "org.eclipse.che.ls.json")))
//                                                                  ),
//                                                                  "e2", cloneDto(environment).withMachines(
//                        ImmutableMap.of("m4", cloneDto(machine).withAgents(asList("org.eclipse.che.terminal",
//                                                                                  "org.eclipse.che.ls.php",
//                                                                                  "org.eclipse.che.ls.json")),
//                                        "m5", cloneDto(machine).withAgents(asList("org.eclipse.che.ls.php",
//                                                                                  "org.eclipse.che.ls.json")))
//                )));
//        Map<String, EnvironmentDto> expectedEnvs = ImmutableMap.of("e1", cloneDto(environment).withMachines(
//                ImmutableMap.of("m1", cloneDto(machine).withAgents(asList("org.eclipse.che.terminal",
//                                                                          "org.eclipse.che.ls.php",
//                                                                          "org.eclipse.che.ls.json",
//                                                                          "org.eclipse.che.exec")),
//                                "m2", cloneDto(machine).withAgents(asList("org.eclipse.che.ls.php",
//                                                                          "org.eclipse.che.terminal",
//                                                                          "org.eclipse.che.ls.json",
//                                                                          "org.eclipse.che.exec")),
//                                "m3", cloneDto(machine).withAgents(asList("org.eclipse.che.ls.php",
//                                                                          "org.eclipse.che.ls.json")))
//                                                                   ),
//                                                                   "e2", cloneDto(environment).withMachines(
//                        ImmutableMap.of("m4", cloneDto(machine).withAgents(asList("org.eclipse.che.terminal",
//                                                                                  "org.eclipse.che.ls.php",
//                                                                                  "org.eclipse.che.ls.json",
//                                                                                  "org.eclipse.che.exec")),
//                                        "m5", cloneDto(machine).withAgents(asList("org.eclipse.che.ls.php",
//                                                                                  "org.eclipse.che.ls.json")))
//                ));
//
//        when(factoryManager.saveFactory(any(FactoryDto.class),
//                                        anySetOf(FactoryImage.class)))
//                .thenAnswer(invocation -> new FactoryImpl((Factory)invocation.getArguments()[0], null));
//        doReturn(factoryDto).when(factoryBuilderSpy).build(any(InputStream.class));
//
//        final Response response = given().auth()
//                                         .basic(ADMIN_USER_NAME, ADMIN_USER_PASSWORD)
//                                         .multiPart("factory", JsonHelper.toJson(factoryDto), APPLICATION_JSON)
////                                         .expect()
////                                         .statusCode(200)
//                                         .when()
//                                         .post(SERVICE_PATH);
//        final FactoryDto result = getFromResponse(response, FactoryDto.class);
//        Map<String, EnvironmentDto> actualEnvs = result.getWorkspace().getEnvironments();
//        assertEquals(actualEnvs, expectedEnvs);
//    }
//
//    private Factory createFactory() {
//        return createNamedFactory(FACTORY_NAME);
//    }
//
//    private Factory createNamedFactory(String name) {
//        return createFactoryWithStorage(name, PROJECT_SOURCE_TYPE, PROJECT_SOURCE_LOCATION);
//    }
//
//    private Factory createFactoryWithStorage(String name, String type, String location) {
//        return FactoryImpl.builder()
//                          .setId(FACTORY_ID)
//                          .setVersion("4.0")
//                          .setWorkspace(createWorkspaceConfig(type, location))
//                          .setCreator(new AuthorImpl(USER_ID, 12L))
//                          .setName(name)
//                          .build();
//    }
//
//    private static WorkspaceConfig createWorkspaceConfig(String type, String location) {
//        return WorkspaceConfigImpl.builder()
//                                  .setName(WORKSPACE_NAME)
//                                  .setEnvironments(singletonMap("env1", new EnvironmentImpl(createEnvDto())))
//                                  .setProjects(createProjects(type, location))
//                                  .build();
//    }
//
//    private static EnvironmentDto createEnvDto() {
//        final EnvironmentRecipeImpl environmentRecipe = new EnvironmentRecipeImpl();
//        environmentRecipe.setType("type");
//        environmentRecipe.setContent("content");
//        environmentRecipe.setContentType("compose");
//        environmentRecipe.setLocation("location");
//        final EnvironmentImpl env = new EnvironmentImpl();
//        final ExtendedMachineImpl extendedMachine = new ExtendedMachineImpl();
//        extendedMachine.setAgents(singletonList("agent"));
//        extendedMachine.setAttributes(singletonMap("att1", "value"));
//        extendedMachine.setServers(singletonMap("agent", new ServerConf2Impl("5555",
//                                                                             "https",
//                                                                             singletonMap("prop1", "value1"))));
//        env.setRecipe(environmentRecipe);
//        env.setMachines(singletonMap("machine1", extendedMachine));
//        return org.eclipse.che.api.workspace.server.DtoConverter.asDto(env);
//    }
//
//    private static List<ProjectConfig> createProjects(String type, String location) {
//        final ProjectConfigImpl projectConfig = new ProjectConfigImpl();
//        projectConfig.setSource(new SourceStorageImpl(type, location, null));
//        return ImmutableList.of(projectConfig);
//    }
//
//    private static <T> T getFromResponse(Response response, Class<T> clazz) throws Exception {
//        return DTO.createDtoFromJson(response.getBody().asInputStream(), clazz);
//    }
//
//    private static <T> List<T> unwrapDtoList(Response response, Class<T> dtoClass) {
//        return FluentIterable.from(DtoFactory.getInstance().createListDtoFromJson(response.body().print(), dtoClass)).toList();
//    }
//
//    private static Path getImagePath() throws Exception {
//        final URL res = currentThread().getContextClassLoader().getResource("100x100_image.jpeg");
//        assertNotNull(res);
//        return Paths.get(res.toURI());
//    }
=======
                                         .body(factoryDto.toString())
                                         .contentType(APPLICATION_JSON)
                                         .expect()
                                         .statusCode(200)
                                         .when()
                                         .post(SERVICE_PATH);
        final FactoryDto result = getFromResponse(response, FactoryDto.class);
        Map<String, EnvironmentDto> actualEnvs = result.getWorkspace().getEnvironments();
        assertEquals(actualEnvs, expectedEnvs);
    }

    private Factory createFactory() {
        return createNamedFactory(FACTORY_NAME);
    }

    private Factory createNamedFactory(String name) {
        return createFactoryWithStorage(name, PROJECT_SOURCE_TYPE, PROJECT_SOURCE_LOCATION);
    }

    private Factory createFactoryWithStorage(String name, String type, String location) {
        return FactoryImpl.builder()
                          .setId(FACTORY_ID)
                          .setVersion("4.0")
                          .setWorkspace(createWorkspaceConfig(type, location))
                          .setCreator(new AuthorImpl(USER_ID, 12L))
                          .setName(name)
                          .build();
    }

    private static WorkspaceConfig createWorkspaceConfig(String type, String location) {
        return WorkspaceConfigImpl.builder()
                                  .setName(WORKSPACE_NAME)
                                  .setEnvironments(singletonMap("env1", new EnvironmentImpl(createEnvDto())))
                                  .setProjects(createProjects(type, location))
                                  .build();
    }

    private static EnvironmentDto createEnvDto() {
        final EnvironmentRecipeImpl environmentRecipe = new EnvironmentRecipeImpl();
        environmentRecipe.setType("type");
        environmentRecipe.setContent("content");
        environmentRecipe.setContentType("compose");
        environmentRecipe.setLocation("location");
        final EnvironmentImpl env = new EnvironmentImpl();
        final ExtendedMachineImpl extendedMachine = new ExtendedMachineImpl();
        extendedMachine.setAgents(singletonList("agent"));
        extendedMachine.setAttributes(singletonMap("att1", "value"));
        extendedMachine.setServers(singletonMap("agent", new ServerConf2Impl("5555",
                                                                             "https",
                                                                             singletonMap("prop1", "value1"))));
        env.setRecipe(environmentRecipe);
        env.setMachines(singletonMap("machine1", extendedMachine));
        return org.eclipse.che.api.workspace.server.DtoConverter.asDto(env);
    }

    private static List<ProjectConfig> createProjects(String type, String location) {
        final ProjectConfigImpl projectConfig = new ProjectConfigImpl();
        projectConfig.setSource(new SourceStorageImpl(type, location, null));
        return ImmutableList.of(projectConfig);
    }

    private static <T> T getFromResponse(Response response, Class<T> clazz) throws Exception {
        return DTO.createDtoFromJson(response.getBody().asInputStream(), clazz);
    }

    private static <T> List<T> unwrapDtoList(Response response, Class<T> dtoClass) {
        return FluentIterable.from(DtoFactory.getInstance().createListDtoFromJson(response.body().print(), dtoClass)).toList();
    }
>>>>>>> 759fef53
}<|MERGE_RESOLUTION|>--- conflicted
+++ resolved
@@ -10,34 +10,42 @@
  *******************************************************************************/
 package org.eclipse.che.api.factory.server;
 
+import com.google.common.collect.FluentIterable;
 import com.google.common.collect.ImmutableList;
 import com.google.common.collect.ImmutableMap;
-import com.google.common.collect.ImmutableSet;
-import com.google.gson.JsonSyntaxException;
 import com.jayway.restassured.http.ContentType;
 import com.jayway.restassured.response.Response;
 
 import org.eclipse.che.api.core.BadRequestException;
 import org.eclipse.che.api.core.NotFoundException;
 import org.eclipse.che.api.core.model.factory.Factory;
-import org.eclipse.che.api.core.model.project.ProjectConfig;
 import org.eclipse.che.api.core.model.user.User;
+import org.eclipse.che.api.core.model.workspace.WorkspaceConfig;
 import org.eclipse.che.api.core.model.workspace.WorkspaceStatus;
+import org.eclipse.che.api.core.model.workspace.config.ProjectConfig;
 import org.eclipse.che.api.core.rest.ApiExceptionMapper;
 import org.eclipse.che.api.core.rest.shared.dto.ServiceError;
 import org.eclipse.che.api.factory.server.FactoryService.FactoryParametersResolverHolder;
 import org.eclipse.che.api.factory.server.builder.FactoryBuilder;
 import org.eclipse.che.api.factory.server.impl.SourceStorageParametersValidator;
+import org.eclipse.che.api.factory.server.model.impl.AuthorImpl;
 import org.eclipse.che.api.factory.server.model.impl.FactoryImpl;
 import org.eclipse.che.api.factory.shared.dto.FactoryDto;
-import org.eclipse.che.api.workspace.shared.dto.CommandDto;
 import org.eclipse.che.api.user.server.PreferenceManager;
 import org.eclipse.che.api.user.server.UserManager;
 import org.eclipse.che.api.user.server.model.impl.UserImpl;
 import org.eclipse.che.api.workspace.server.WorkspaceManager;
+import org.eclipse.che.api.workspace.server.model.impl.EnvironmentImpl;
+import org.eclipse.che.api.workspace.server.model.impl.MachineConfigImpl;
+import org.eclipse.che.api.workspace.server.model.impl.ProjectConfigImpl;
+import org.eclipse.che.api.workspace.server.model.impl.RecipeImpl;
+import org.eclipse.che.api.workspace.server.model.impl.ServerConfigImpl;
+import org.eclipse.che.api.workspace.server.model.impl.SourceStorageImpl;
 import org.eclipse.che.api.workspace.server.model.impl.WorkspaceConfigImpl;
 import org.eclipse.che.api.workspace.server.model.impl.WorkspaceImpl;
+import org.eclipse.che.api.workspace.shared.dto.CommandDto;
 import org.eclipse.che.api.workspace.shared.dto.EnvironmentDto;
+import org.eclipse.che.api.workspace.shared.dto.MachineConfigDto;
 import org.eclipse.che.api.workspace.shared.dto.ProjectConfigDto;
 import org.eclipse.che.api.workspace.shared.dto.SourceStorageDto;
 import org.eclipse.che.commons.env.EnvironmentContext;
@@ -57,11 +65,7 @@
 import org.testng.annotations.Test;
 
 import javax.ws.rs.core.UriInfo;
-import java.io.File;
-import java.io.IOException;
 import java.io.InputStream;
-import java.net.URI;
-import java.nio.file.Files;
 import java.util.Arrays;
 import java.util.HashMap;
 import java.util.HashSet;
@@ -74,12 +78,10 @@
 import static java.lang.String.valueOf;
 import static java.util.Arrays.asList;
 import static java.util.Collections.emptyList;
-import static java.util.Collections.emptySet;
 import static java.util.Collections.singletonList;
 import static java.util.Collections.singletonMap;
 import static java.util.stream.Collectors.toSet;
 import static javax.ws.rs.core.MediaType.APPLICATION_JSON;
-import static javax.ws.rs.core.MediaType.TEXT_PLAIN;
 import static javax.ws.rs.core.Response.Status.BAD_REQUEST;
 import static org.eclipse.che.api.factory.server.DtoConverter.asDto;
 import static org.eclipse.che.api.factory.server.FactoryService.VALIDATE_QUERY_PARAMETER;
@@ -87,23 +89,18 @@
 import static org.eclipse.che.dto.server.DtoFactory.newDto;
 import static org.everrest.assured.JettyHttpServer.ADMIN_USER_NAME;
 import static org.everrest.assured.JettyHttpServer.ADMIN_USER_PASSWORD;
-import static org.hamcrest.Matchers.equalTo;
-import static org.mockito.AdditionalAnswers.returnsFirstArg;
 import static org.mockito.Matchers.any;
 import static org.mockito.Matchers.anyBoolean;
 import static org.mockito.Matchers.anyMapOf;
-import static org.mockito.Matchers.anySetOf;
 import static org.mockito.Matchers.anyString;
 import static org.mockito.Matchers.eq;
 import static org.mockito.Mockito.doNothing;
 import static org.mockito.Mockito.doReturn;
 import static org.mockito.Mockito.doThrow;
 import static org.mockito.Mockito.spy;
-import static org.mockito.Mockito.times;
 import static org.mockito.Mockito.verify;
 import static org.mockito.Mockito.when;
 import static org.testng.Assert.assertEquals;
-import static org.testng.Assert.assertNotNull;
 import static org.testng.Assert.assertTrue;
 
 /**
@@ -521,7 +518,7 @@
         final FactoryDto factoryDto = asDto(factory, user);
 
         EnvironmentDto environment = newDto(EnvironmentDto.class);
-        ExtendedMachineDto machine = newDto(ExtendedMachineDto.class);
+        MachineConfigDto machine = newDto(MachineConfigDto.class);
         factoryDto.getWorkspace().setEnvironments(ImmutableMap.of("e1", cloneDto(environment).withMachines(
                 ImmutableMap.of("m1", cloneDto(machine).withAgents(asList("org.eclipse.che.terminal",
                                                                           "org.eclipse.che.ls.php",
@@ -565,670 +562,6 @@
         doReturn(factoryDto).when(factoryBuilderSpy).build(any(InputStream.class));
         final Response response = given().auth()
                                          .basic(ADMIN_USER_NAME, ADMIN_USER_PASSWORD)
-<<<<<<< HEAD
-                                         .multiPart("factory", JsonHelper.toJson(factoryDto), APPLICATION_JSON)
-//                                         .expect()
-//                                         .statusCode(200)
-//                                         .when()
-//                                         .post(SERVICE_PATH);
-//
-//
-//        final FactoryDto result = getFromResponse(response, FactoryDto.class);
-//        final boolean found = result.getLinks()
-//                                    .stream()
-//                                    .anyMatch(link -> link.getRel().equals("image")
-//                                                      && link.getProduces().equals(FACTORY_IMAGE_MIME_TYPE)
-//                                                      && !link.getHref().isEmpty());
-//        factoryDto.withLinks(result.getLinks())
-//                  .getCreator()
-//                  .withCreated(result.getCreator().getCreated());
-//        assertEquals(result, factoryDto);
-//        assertTrue(found);
-//    }
-//
-//    @Test
-//    public void shouldSaveFactoryFromFormDataWithoutImages() throws Exception {
-//        final Factory factory = createFactory();
-//        final FactoryDto factoryDto = asDto(factory, user);
-//        when(factoryManager.saveFactory(any(FactoryDto.class), anySetOf(FactoryImage.class))).thenReturn(factory);
-//        doReturn(factoryDto).when(factoryBuilderSpy).build(any(InputStream.class));
-//
-//        final Response response = given().auth()
-//                                         .basic(ADMIN_USER_NAME, ADMIN_USER_PASSWORD)
-//                                         .multiPart("factory", JsonHelper.toJson(factoryDto), APPLICATION_JSON)
-//                                         .expect()
-//                                         .statusCode(200)
-//                                         .when()
-//                                         .post(SERVICE_PATH);
-//        final FactoryDto result = getFromResponse(response, FactoryDto.class);
-//        factoryDto.withLinks(result.getLinks())
-//                  .getCreator()
-//                  .withCreated(result.getCreator().getCreated());
-//        assertEquals(result, factoryDto);
-//    }
-//
-//    @Test
-//    public void shouldSaveFactoryWithImagesWhenImagesWithoutContent() throws Exception {
-//        final Factory factory = createFactory();
-//        when(factoryManager.saveFactory(any(FactoryDto.class), anySetOf(FactoryImage.class))).thenReturn(factory);
-//        when(factoryManager.getById(FACTORY_ID)).thenReturn(factory);
-//        final FactoryDto factoryDto = asDto(factory, user);
-//        doReturn(factoryDto).when(factoryBuilderSpy).build(any(InputStream.class));
-//
-//        final Response response = given().auth()
-//                                         .basic(ADMIN_USER_NAME, ADMIN_USER_PASSWORD)
-//                                         .multiPart("factory", DTO.toJson(factoryDto), APPLICATION_JSON)
-//                                         .multiPart("image", File.createTempFile("img", ".jpeg"), "image/jpeg")
-//                                         .expect()
-//                                         .statusCode(200)
-//                                         .when()
-//                                         .post(SERVICE_PATH);
-//        final FactoryDto result = getFromResponse(response, FactoryDto.class);
-//        verify(factoryManager).saveFactory(any(FactoryDto.class), anySetOf(FactoryImage.class));
-//        factoryDto.withLinks(result.getLinks())
-//                  .getCreator()
-//                  .withCreated(result.getCreator().getCreated());
-//        assertEquals(result, factoryDto);
-//    }
-//
-//    @Test
-//    public void shouldThrowBadRequestExceptionWhenInvalidFactorySectionProvided() throws Exception {
-//        doThrow(new JsonSyntaxException("Invalid json")).when(factoryBuilderSpy).build(any(InputStream.class));
-//        final Response response = given().auth()
-//                                         .basic(ADMIN_USER_NAME, ADMIN_USER_PASSWORD)
-//                                         .multiPart("factory", "invalid content", FACTORY_IMAGE_MIME_TYPE)
-//                                         .expect()
-//                                         .statusCode(400)
-//                                         .when()
-//                                         .post(SERVICE_PATH);
-//
-//        final ServiceError err = getFromResponse(response, ServiceError.class);
-//        assertEquals(err.getMessage(), "Invalid JSON value of the field 'factory' provided");
-//    }
-//
-//    @Test
-//    public void shouldThrowBadRequestExceptionWhenNoFactorySectionProvided() throws Exception {
-//        final Response response = given().auth()
-//                                         .basic(ADMIN_USER_NAME, ADMIN_USER_PASSWORD)
-//                                         .multiPart("some data", "some content", FACTORY_IMAGE_MIME_TYPE)
-//                                         .expect()
-//                                         .statusCode(400)
-//                                         .when()
-//                                         .post(SERVICE_PATH);
-//
-//        final ServiceError err = getFromResponse(response, ServiceError.class);
-//        assertEquals(err.getMessage(), "factory configuration required");
-//    }
-//
-//    @Test
-//    public void shouldThrowServerExceptionWhenProvidedFactoryDataInvalid() throws Exception {
-//        final String errMessage = "eof";
-//        doThrow(new IOException(errMessage)).when(factoryBuilderSpy).build(any(InputStream.class));
-//        final Response response = given().auth()
-//                                         .basic(ADMIN_USER_NAME, ADMIN_USER_PASSWORD)
-//                                         .multiPart("factory", "any content", FACTORY_IMAGE_MIME_TYPE)
-//                                         .expect()
-//                                         .statusCode(500)
-//                                         .when()
-//                                         .post(SERVICE_PATH);
-//
-//        final ServiceError err = getFromResponse(response, ServiceError.class);
-//        assertEquals(err.getMessage(), errMessage);
-//    }
-//
-//    @Test
-//    public void shouldSaveFactoryWithoutImages() throws Exception {
-//        final Factory factory = createFactory();
-//        final FactoryDto factoryDto = asDto(factory, user);
-//        when(factoryManager.saveFactory(any(FactoryDto.class))).thenReturn(factory);
-//
-//        final Response response = given().auth()
-//                                         .basic(ADMIN_USER_NAME, ADMIN_USER_PASSWORD)
-//                                         .contentType(ContentType.JSON)
-//                                         .body(factoryDto)
-//                                         .expect()
-//                                         .statusCode(200)
-//                                         .post(SERVICE_PATH);
-//
-//        assertEquals(getFromResponse(response, FactoryDto.class).withLinks(emptyList()), factoryDto);
-//    }
-//
-//    @Test
-//    public void shouldThrowBadRequestExceptionWhenFactoryConfigurationNotProvided() throws Exception {
-//        final Response response = given().auth()
-//                                         .basic(ADMIN_USER_NAME, ADMIN_USER_PASSWORD)
-//                                         .contentType(ContentType.JSON)
-//                                         .expect()
-//                                         .statusCode(400)
-//                                         .post(SERVICE_PATH);
-//        final String errMessage = getFromResponse(response, ServiceError.class).getMessage();
-//        assertEquals(errMessage, "Factory configuration required");
-//    }
-//
-//    @Test
-//    public void shouldReturnFactoryByIdentifierWithoutValidation() throws Exception {
-//        final Factory factory = createFactory();
-//        final FactoryDto factoryDto = asDto(factory, user);
-//        when(factoryManager.getById(FACTORY_ID)).thenReturn(factory);
-//        when(factoryManager.getFactoryImages(FACTORY_ID)).thenReturn(emptySet());
-//
-//        final Response response = given().when()
-//                                         .expect()
-//                                         .statusCode(200)
-//                                         .get(SERVICE_PATH + "/" + FACTORY_ID);
-//
-//        assertEquals(getFromResponse(response, FactoryDto.class).withLinks(emptyList()), factoryDto);
-//    }
-//
-//    @Test
-//    public void shouldReturnFactoryByIdentifierWithValidation() throws Exception {
-//        final Factory factory = createFactory();
-//        final FactoryDto factoryDto = asDto(factory, user);
-//        when(factoryManager.getById(FACTORY_ID)).thenReturn(factory);
-//        when(factoryManager.getFactoryImages(FACTORY_ID)).thenReturn(emptySet());
-//        doNothing().when(acceptValidator).validateOnAccept(any(FactoryDto.class));
-//
-//        final Response response = given().when()
-//                                         .expect()
-//                                         .statusCode(200)
-//                                         .get(SERVICE_PATH + "/" + FACTORY_ID + "?validate=true");
-//
-//        assertEquals(getFromResponse(response, FactoryDto.class).withLinks(emptyList()), factoryDto);
-//    }
-//
-//    @Test
-//    public void shouldThrowNotFoundExceptionWhenFactoryIsNotExist() throws Exception {
-//        final String errMessage = format("Factory with id %s is not found", FACTORY_ID);
-//        doThrow(new NotFoundException(errMessage)).when(factoryManager)
-//                                                  .getById(anyString());
-//
-//        final Response response = given().expect()
-//                                         .statusCode(404)
-//                                         .when()
-//                                         .get(SERVICE_PATH + "/" + FACTORY_ID);
-//
-//        assertEquals(getFromResponse(response, ServiceError.class).getMessage(), errMessage);
-//    }
-//
-//    @Test
-//    public void shouldReturnFactoryListByNameAttribute() throws Exception {
-//        final Factory factory = createFactory();
-//        when(factoryManager.getByAttribute(1, 0, ImmutableList.of(Pair.of("factory.name", factory.getName()))))
-//                .thenReturn(ImmutableList.of(factory));
-//
-//        final Response response = given().auth()
-//                                         .basic(ADMIN_USER_NAME, ADMIN_USER_PASSWORD)
-//                                         .contentType(APPLICATION_JSON)
-//                                         .when()
-//                                         .expect()
-//                                         .statusCode(200)
-//                                         .get(SERVICE_PATH + "/find?maxItems=1&skipCount=0&factory.name=" + factory.getName());
-//
-//        final List<FactoryDto> res = unwrapDtoList(response, FactoryDto.class);
-//        assertEquals(res.size(), 1);
-//        assertEquals(res.get(0).withLinks(emptyList()), asDto(factory, user));
-//    }
-//
-//    @Test
-//    public void shouldReturnFactoryListByCreatorAttribute() throws Exception {
-//        final Factory factory1 = createNamedFactory("factory1");
-//        final Factory factory2 = createNamedFactory("factory2");
-//        when(factoryManager.getByAttribute(2, 0, ImmutableList.of(Pair.of("factory.creator.name", user.getName()))))
-//                .thenReturn(ImmutableList.of(factory1, factory2));
-//
-//        final Response response = given().auth()
-//                                         .basic(ADMIN_USER_NAME, ADMIN_USER_PASSWORD)
-//                                         .contentType(APPLICATION_JSON)
-//                                         .when()
-//                                         .expect()
-//                                         .statusCode(200)
-//                                         .get(SERVICE_PATH + "/find?maxItems=2&skipCount=0&factory.creator.name=" + user.getName());
-//
-//        final Set<FactoryDto> res = unwrapDtoList(response, FactoryDto.class).stream()
-//                                                                             .map(f -> f.withLinks(emptyList()))
-//                                                                             .collect(toSet());
-//        assertEquals(res.size(), 2);
-//        assertTrue(res.containsAll(ImmutableList.of(asDto(factory1, user), asDto(factory2, user))));
-//    }
-//
-//    @Test
-//    public void shouldThrowBadRequestWhenGettingFactoryByEmptyAttributeList() throws Exception {
-//        final Response response = given().auth()
-//                                         .basic(ADMIN_USER_NAME, ADMIN_USER_PASSWORD)
-//                                         .contentType(APPLICATION_JSON)
-//                                         .when()
-//                                         .expect()
-//                                         .get(SERVICE_PATH + "/find?maxItems=1&skipCount=0");
-//
-//        assertEquals(response.getStatusCode(), 400);
-//        assertEquals(DTO.createDtoFromJson(response.getBody().asString(), ServiceError.class)
-//                        .getMessage(), "Query must contain at least one attribute");
-//    }
-//
-//    @Test
-//    public void shouldBeAbleToUpdateFactory() throws Exception {
-//        final Factory existed = createFactory();
-//        final Factory update = createFactoryWithStorage(null, "git", "https://github.com/codenvy/platform-api1.git");
-//        when(factoryManager.getById(FACTORY_ID)).thenReturn(existed);
-//        when(factoryManager.updateFactory(any())).thenReturn(update);
-//
-//        final Response response = given().auth()
-//                                         .basic(ADMIN_USER_NAME, ADMIN_USER_PASSWORD)
-//                                         .contentType(APPLICATION_JSON)
-//                                         .body(JsonHelper.toJson(asDto(existed, user)))
-//                                         .when()
-//                                         .expect()
-//                                         .statusCode(200)
-//                                         .put(SERVICE_PATH + "/" + FACTORY_ID);
-//
-//        final FactoryDto result = getFromResponse(response, FactoryDto.class);
-//        verify(factoryManager, times(1)).updateFactory(any());
-//        assertEquals(result.withLinks(emptyList()), asDto(update, user));
-//    }
-//
-//    @Test
-//    public void shouldThrowNotFoundExceptionWhenUpdatingNonExistingFactory() throws Exception {
-//        final Factory factory = createFactoryWithStorage(FACTORY_NAME,
-//                                                         "git",
-//                                                         "https://github.com/codenvy/platform-api.git");
-//        doThrow(new NotFoundException(format("Factory with id %s is not found.", FACTORY_ID))).when(factoryManager)
-//                                                                                              .getById(anyString());
-//
-//        final Response response = given().auth().basic(ADMIN_USER_NAME, ADMIN_USER_PASSWORD)
-//                                         .contentType(APPLICATION_JSON)
-//                                         .body(JsonHelper.toJson(factory))
-//                                         .when()
-//                                         .put(SERVICE_PATH + "/" + FACTORY_ID);
-//
-//        assertEquals(response.getStatusCode(), 404);
-//        assertEquals(DTO.createDtoFromJson(response.getBody().asString(), ServiceError.class).getMessage(),
-//                     format("Factory with id %s is not found.", FACTORY_ID));
-//    }
-//
-//    @Test
-//    public void shouldNotBeAbleToUpdateANullFactory() throws Exception {
-//        final Response response = given().auth()
-//                                         .basic(ADMIN_USER_NAME, ADMIN_USER_PASSWORD)
-//                                         .contentType(APPLICATION_JSON)
-//                                         .when()
-//                                         .put(SERVICE_PATH + "/" + FACTORY_ID);
-//
-//        assertEquals(response.getStatusCode(), 400);
-//        assertEquals(DTO.createDtoFromJson(response.getBody().asString(), ServiceError.class)
-//                        .getMessage(), "Factory configuration required");
-//    }
-//
-//    @Test
-//    public void shouldRemoveFactoryByGivenIdentifier() throws Exception {
-//        final Factory factory = createFactory();
-//        when(factoryManager.getById(FACTORY_ID)).thenReturn(factory);
-//
-//        given().auth()
-//               .basic(ADMIN_USER_NAME, ADMIN_USER_PASSWORD)
-//               .param("id", FACTORY_ID)
-//               .expect()
-//               .statusCode(204)
-//               .when()
-//               .delete(SERVICE_PATH + "/" + FACTORY_ID);
-//
-//        verify(factoryManager).removeFactory(FACTORY_ID);
-//    }
-//
-//    @Test
-//    public void shouldNotThrowAnyExceptionWhenRemovingNonExistingFactory() throws Exception {
-//        doNothing().when(factoryManager).removeFactory(anyString());
-//
-//        Response response = given().auth()
-//                                   .basic(ADMIN_USER_NAME, ADMIN_USER_PASSWORD)
-//                                   .param("id", FACTORY_ID)
-//                                   .when()
-//                                   .delete(SERVICE_PATH + "/" + FACTORY_ID);
-//
-//        assertEquals(response.getStatusCode(), 204);
-//    }
-//
-//    @Test
-//    public void shouldGenerateFactoryJsonIncludeGivenProjects() throws Exception {
-//        // given
-//        final String wsId = "workspace123234";
-//        WorkspaceImpl.WorkspaceImplBuilder ws = WorkspaceImpl.builder();
-//        WorkspaceConfigImpl.WorkspaceConfigImplBuilder wsConfig = WorkspaceConfigImpl.builder();
-//        ws.setId(wsId);
-//        wsConfig.setProjects(Arrays.asList(DTO.createDto(ProjectConfigDto.class)
-//                                              .withPath("/proj1")
-//                                              .withSource(DTO.createDto(SourceStorageDto.class)
-//                                                             .withType("git")
-//                                                             .withLocation("location")),
-//                                           DTO.createDto(ProjectConfigDto.class)
-//                                              .withPath("/proj2")
-//                                              .withSource(DTO.createDto(SourceStorageDto.class)
-//                                                             .withType("git")
-//                                                             .withLocation("location"))));
-//        wsConfig.setName("wsname");
-//        wsConfig.setEnvironments(singletonMap("env1", DTO.createDto(EnvironmentDto.class)));
-//        wsConfig.setDefaultEnv("env1");
-//        ws.setStatus(WorkspaceStatus.RUNNING);
-//        wsConfig.setCommands(singletonList(DTO.createDto(CommandDto.class)
-//                                              .withName("MCI")
-//                                              .withType("mvn")
-//                                              .withCommandLine("clean install")));
-//        ws.setConfig(wsConfig.build());
-//        WorkspaceImpl usersWorkspace = ws.build();
-//        when(workspaceManager.getWorkspace(eq(wsId))).thenReturn(usersWorkspace);
-//
-//        // when
-//        Response response = given().auth()
-//                                   .basic(ADMIN_USER_NAME, ADMIN_USER_PASSWORD)
-//                                   .when()
-//                                   .get("/private" + SERVICE_PATH + "/workspace/" + wsId);
-//
-//        // then
-//        assertEquals(response.getStatusCode(), 200);
-//        FactoryDto result = DTO.createDtoFromJson(response.getBody().asString(), FactoryDto.class);
-//        assertEquals(result.getWorkspace().getProjects().size(), 2);
-//    }
-//
-//    @Test
-//    public void shouldReturnFactoryImageWithGivenName() throws Exception {
-//        final byte[] imageContent = Files.readAllBytes(getImagePath());
-//        final FactoryImage image = new FactoryImage(imageContent, FACTORY_IMAGE_MIME_TYPE, IMAGE_NAME);
-//        when(factoryManager.getFactoryImages(FACTORY_ID, IMAGE_NAME)).thenReturn(ImmutableSet.of(image));
-//
-//        final Response response = given().when()
-//                                         .expect()
-//                                         .statusCode(200)
-//                                         .get(SERVICE_PATH + "/" + FACTORY_ID + "/image?imgId=" + IMAGE_NAME);
-//
-//        assertEquals(response.getContentType(), FACTORY_IMAGE_MIME_TYPE);
-//        assertEquals(response.getHeader("content-length"), String.valueOf(imageContent.length));
-//        assertEquals(response.asByteArray(), imageContent);
-//    }
-//
-//    @Test
-//    public void shouldReturnFirstFoundFactoryImageWhenImageNameNotSpecified() throws Exception {
-//        final byte[] imageContent = Files.readAllBytes(getImagePath());
-//        final FactoryImage image = new FactoryImage(imageContent, FACTORY_IMAGE_MIME_TYPE, IMAGE_NAME);
-//        when(factoryManager.getFactoryImages(FACTORY_ID)).thenReturn(ImmutableSet.of(image));
-//
-//        final Response response = given().when()
-//                                         .expect()
-//                                         .statusCode(200)
-//                                         .get(SERVICE_PATH + "/" + FACTORY_ID + "/image");
-//
-//        assertEquals(response.getContentType(), "image/jpeg");
-//        assertEquals(response.getHeader("content-length"), String.valueOf(imageContent.length));
-//        assertEquals(response.asByteArray(), imageContent);
-//    }
-//
-//    @Test
-//    public void shouldThrowNotFoundExceptionWhenFactoryImageWithGivenIdentifierIsNotExist() throws Exception {
-//        final String errMessage = "Image with name " + IMAGE_NAME + " is not found";
-//        when(factoryManager.getFactoryImages(FACTORY_ID, IMAGE_NAME)).thenThrow(new NotFoundException(errMessage));
-//
-//        final Response response = given().expect()
-//                                         .statusCode(404)
-//                                         .when()
-//                                         .get(SERVICE_PATH + "/" + FACTORY_ID + "/image?imgId=" + IMAGE_NAME);
-//
-//        assertEquals(getFromResponse(response, ServiceError.class).getMessage(), errMessage);
-//    }
-//
-//    @Test
-//    public void shouldBeAbleToReturnUrlSnippet() throws Exception {
-//        final String result = "snippet";
-//        when(factoryManager.getFactorySnippet(anyString(), anyString(), any(URI.class))).thenReturn(result);
-//
-//        given().expect()
-//               .statusCode(200)
-//               .contentType(TEXT_PLAIN)
-//               .body(equalTo(result))
-//               .when()
-//               .get(SERVICE_PATH + "/" + FACTORY_ID + "/snippet?type=url");
-//    }
-//
-//    @Test
-//    public void shouldNotGenerateFactoryIfNoProjectsWithSourceStorage() throws Exception {
-//        // given
-//        final String wsId = "workspace123234";
-//        WorkspaceImpl.WorkspaceImplBuilder ws = WorkspaceImpl.builder();
-//        WorkspaceConfigImpl.WorkspaceConfigImplBuilder wsConfig = WorkspaceConfigImpl.builder();
-//        ws.setId(wsId);
-//        wsConfig.setProjects(Arrays.asList(DTO.createDto(ProjectConfigDto.class)
-//                                              .withPath("/proj1"),
-//                                           DTO.createDto(ProjectConfigDto.class)
-//                                              .withPath("/proj2")));
-//        wsConfig.setName("wsname");
-//        wsConfig.setEnvironments(singletonMap("env1", DTO.createDto(EnvironmentDto.class)));
-//        wsConfig.setDefaultEnv("env1");
-//        ws.setStatus(WorkspaceStatus.RUNNING);
-//        wsConfig.setCommands(singletonList(
-//                DTO.createDto(CommandDto.class).withName("MCI").withType("mvn").withCommandLine("clean install")));
-//        ws.setConfig(wsConfig.build());
-//
-//        WorkspaceImpl usersWorkspace = ws.build();
-//        when(workspaceManager.getWorkspace(eq(wsId))).thenReturn(usersWorkspace);
-//
-//        // when
-//        Response response = given().auth()
-//                                   .basic(ADMIN_USER_NAME, ADMIN_USER_PASSWORD)
-//                                   .when()
-//                                   .get(SERVICE_PATH + "/workspace/" + wsId);
-//
-//        // then
-//        assertEquals(response.getStatusCode(), BAD_REQUEST.getStatusCode());
-//    }
-//
-//    @Test
-//    public void shouldResponse404OnGetSnippetIfFactoryDoesNotExist() throws Exception {
-//        // given
-//        doThrow(new NotFoundException("Factory URL with id " + FACTORY_ID + " is not found."))
-//                .when(factoryManager).getFactorySnippet(anyString(), anyString(), any());
-//
-//        // when, then
-//        final Response response = given().expect()
-//                                         .statusCode(404)
-//                                         .when()
-//                                         .get(SERVICE_PATH + "/" + FACTORY_ID + "/snippet?type=url");
-//
-//        assertEquals(getFromResponse(response, ServiceError.class).getMessage(),
-//                     "Factory URL with id " + FACTORY_ID + " is not found.");
-//    }
-//
-//    /**
-//     * Checks that the user can remove an existing factory
-//     */
-//    @Test
-//    public void shouldBeAbleToRemoveFactory() throws Exception {
-//        final Factory factory = createFactory();
-//        when(factoryManager.getById(FACTORY_ID)).thenReturn(factory);
-//
-//        final Response response = given().auth()
-//                                         .basic(ADMIN_USER_NAME, ADMIN_USER_PASSWORD)
-//                                         .param("id", FACTORY_ID)
-//                                         .when()
-//                                         .delete(SERVICE_PATH + "/" + FACTORY_ID);
-//
-//        assertEquals(response.getStatusCode(), 204);
-//
-//        // check there was a call on the remove operation with expected ID
-//        verify(factoryManager).removeFactory(FACTORY_ID);
-//    }
-//
-//    @Test
-//    public void shouldNotThrowExceptionWhenRemoveNoExistingFactory() throws Exception {
-//        doNothing().when(factoryManager).removeFactory(FACTORY_ID);
-//
-//        final Response response = given().auth()
-//                                         .basic(ADMIN_USER_NAME, ADMIN_USER_PASSWORD)
-//                                         .param("id", FACTORY_ID)
-//                                         .when()
-//                                         .delete(SERVICE_PATH + "/" + FACTORY_ID);
-//
-//        assertEquals(response.getStatusCode(), 204);
-//    }
-//
-//    @Test
-//    public void checkValidateResolver() throws Exception {
-//        final FactoryParametersResolver dummyResolver = Mockito.mock(FactoryParametersResolver.class);
-//        factoryParametersResolvers.add(dummyResolver);
-//
-//        // invalid factory
-//        final String invalidFactoryMessage = "invalid factory";
-//        doThrow(new BadRequestException(invalidFactoryMessage)).when(acceptValidator).validateOnAccept(any());
-//
-//        // create factory
-//        final FactoryDto expectFactory = DTO.createDto(FactoryDto.class).withV("4.0").withName("matchingResolverFactory");
-//
-//        // accept resolver
-//        when(dummyResolver.accept(anyMapOf(String.class, String.class))).thenReturn(true);
-//        when(dummyResolver.createFactory(anyMapOf(String.class, String.class))).thenReturn(expectFactory);
-//
-//        // when
-//        final Map<String, String> map = new HashMap<>();
-//        final Response response = given().contentType(ContentType.JSON)
-//                                         .when()
-//                                         .body(map)
-//                                         .queryParam(VALIDATE_QUERY_PARAMETER, valueOf(true))
-//                                         .post(SERVICE_PATH + "/resolver");
-//
-//        // then check we have a not found
-//        assertEquals(response.getStatusCode(), BAD_REQUEST.getStatusCode());
-//        assertTrue(response.getBody().prettyPrint().contains(invalidFactoryMessage));
-//
-//        // check we call resolvers
-//        verify(dummyResolver).accept(anyMapOf(String.class, String.class));
-//        verify(dummyResolver).createFactory(anyMapOf(String.class, String.class));
-//
-//        // check we call validator
-//        verify(acceptValidator).validateOnAccept(any());
-//    }
-//
-//    @Test
-//    public void shouldAddExecAgentOnSaveFactoryFromFormData() throws Exception {
-//        final Factory factory = createFactory();
-//        final FactoryDto factoryDto = asDto(factory, user);
-//
-//        EnvironmentDto environment = newDto(EnvironmentDto.class);
-//        ExtendedMachineDto machine = newDto(ExtendedMachineDto.class);
-//        factoryDto.getWorkspace().setEnvironments(ImmutableMap.of("e1", cloneDto(environment).withMachines(
-//                ImmutableMap.of("m1", cloneDto(machine).withAgents(asList("org.eclipse.che.terminal",
-//                                                                          "org.eclipse.che.ls.php",
-//                                                                          "org.eclipse.che.ls.json")),
-//                                "m2", cloneDto(machine).withAgents(asList("org.eclipse.che.ls.php",
-//                                                                          "org.eclipse.che.terminal",
-//                                                                          "org.eclipse.che.ls.json")),
-//                                "m3", cloneDto(machine).withAgents(asList("org.eclipse.che.ls.php",
-//                                                                          "org.eclipse.che.ls.json")))
-//                                                                  ),
-//                                                                  "e2", cloneDto(environment).withMachines(
-//                        ImmutableMap.of("m4", cloneDto(machine).withAgents(asList("org.eclipse.che.terminal",
-//                                                                                  "org.eclipse.che.ls.php",
-//                                                                                  "org.eclipse.che.ls.json")),
-//                                        "m5", cloneDto(machine).withAgents(asList("org.eclipse.che.ls.php",
-//                                                                                  "org.eclipse.che.ls.json")))
-//                )));
-//        Map<String, EnvironmentDto> expectedEnvs = ImmutableMap.of("e1", cloneDto(environment).withMachines(
-//                ImmutableMap.of("m1", cloneDto(machine).withAgents(asList("org.eclipse.che.terminal",
-//                                                                          "org.eclipse.che.ls.php",
-//                                                                          "org.eclipse.che.ls.json",
-//                                                                          "org.eclipse.che.exec")),
-//                                "m2", cloneDto(machine).withAgents(asList("org.eclipse.che.ls.php",
-//                                                                          "org.eclipse.che.terminal",
-//                                                                          "org.eclipse.che.ls.json",
-//                                                                          "org.eclipse.che.exec")),
-//                                "m3", cloneDto(machine).withAgents(asList("org.eclipse.che.ls.php",
-//                                                                          "org.eclipse.che.ls.json")))
-//                                                                   ),
-//                                                                   "e2", cloneDto(environment).withMachines(
-//                        ImmutableMap.of("m4", cloneDto(machine).withAgents(asList("org.eclipse.che.terminal",
-//                                                                                  "org.eclipse.che.ls.php",
-//                                                                                  "org.eclipse.che.ls.json",
-//                                                                                  "org.eclipse.che.exec")),
-//                                        "m5", cloneDto(machine).withAgents(asList("org.eclipse.che.ls.php",
-//                                                                                  "org.eclipse.che.ls.json")))
-//                ));
-//
-//        when(factoryManager.saveFactory(any(FactoryDto.class),
-//                                        anySetOf(FactoryImage.class)))
-//                .thenAnswer(invocation -> new FactoryImpl((Factory)invocation.getArguments()[0], null));
-//        doReturn(factoryDto).when(factoryBuilderSpy).build(any(InputStream.class));
-//
-//        final Response response = given().auth()
-//                                         .basic(ADMIN_USER_NAME, ADMIN_USER_PASSWORD)
-//                                         .multiPart("factory", JsonHelper.toJson(factoryDto), APPLICATION_JSON)
-////                                         .expect()
-////                                         .statusCode(200)
-//                                         .when()
-//                                         .post(SERVICE_PATH);
-//        final FactoryDto result = getFromResponse(response, FactoryDto.class);
-//        Map<String, EnvironmentDto> actualEnvs = result.getWorkspace().getEnvironments();
-//        assertEquals(actualEnvs, expectedEnvs);
-//    }
-//
-//    private Factory createFactory() {
-//        return createNamedFactory(FACTORY_NAME);
-//    }
-//
-//    private Factory createNamedFactory(String name) {
-//        return createFactoryWithStorage(name, PROJECT_SOURCE_TYPE, PROJECT_SOURCE_LOCATION);
-//    }
-//
-//    private Factory createFactoryWithStorage(String name, String type, String location) {
-//        return FactoryImpl.builder()
-//                          .setId(FACTORY_ID)
-//                          .setVersion("4.0")
-//                          .setWorkspace(createWorkspaceConfig(type, location))
-//                          .setCreator(new AuthorImpl(USER_ID, 12L))
-//                          .setName(name)
-//                          .build();
-//    }
-//
-//    private static WorkspaceConfig createWorkspaceConfig(String type, String location) {
-//        return WorkspaceConfigImpl.builder()
-//                                  .setName(WORKSPACE_NAME)
-//                                  .setEnvironments(singletonMap("env1", new EnvironmentImpl(createEnvDto())))
-//                                  .setProjects(createProjects(type, location))
-//                                  .build();
-//    }
-//
-//    private static EnvironmentDto createEnvDto() {
-//        final EnvironmentRecipeImpl environmentRecipe = new EnvironmentRecipeImpl();
-//        environmentRecipe.setType("type");
-//        environmentRecipe.setContent("content");
-//        environmentRecipe.setContentType("compose");
-//        environmentRecipe.setLocation("location");
-//        final EnvironmentImpl env = new EnvironmentImpl();
-//        final ExtendedMachineImpl extendedMachine = new ExtendedMachineImpl();
-//        extendedMachine.setAgents(singletonList("agent"));
-//        extendedMachine.setAttributes(singletonMap("att1", "value"));
-//        extendedMachine.setServers(singletonMap("agent", new ServerConf2Impl("5555",
-//                                                                             "https",
-//                                                                             singletonMap("prop1", "value1"))));
-//        env.setRecipe(environmentRecipe);
-//        env.setMachines(singletonMap("machine1", extendedMachine));
-//        return org.eclipse.che.api.workspace.server.DtoConverter.asDto(env);
-//    }
-//
-//    private static List<ProjectConfig> createProjects(String type, String location) {
-//        final ProjectConfigImpl projectConfig = new ProjectConfigImpl();
-//        projectConfig.setSource(new SourceStorageImpl(type, location, null));
-//        return ImmutableList.of(projectConfig);
-//    }
-//
-//    private static <T> T getFromResponse(Response response, Class<T> clazz) throws Exception {
-//        return DTO.createDtoFromJson(response.getBody().asInputStream(), clazz);
-//    }
-//
-//    private static <T> List<T> unwrapDtoList(Response response, Class<T> dtoClass) {
-//        return FluentIterable.from(DtoFactory.getInstance().createListDtoFromJson(response.body().print(), dtoClass)).toList();
-//    }
-//
-//    private static Path getImagePath() throws Exception {
-//        final URL res = currentThread().getContextClassLoader().getResource("100x100_image.jpeg");
-//        assertNotNull(res);
-//        return Paths.get(res.toURI());
-//    }
-=======
                                          .body(factoryDto.toString())
                                          .contentType(APPLICATION_JSON)
                                          .expect()
@@ -1267,18 +600,18 @@
     }
 
     private static EnvironmentDto createEnvDto() {
-        final EnvironmentRecipeImpl environmentRecipe = new EnvironmentRecipeImpl();
+        final RecipeImpl environmentRecipe = new RecipeImpl();
         environmentRecipe.setType("type");
         environmentRecipe.setContent("content");
         environmentRecipe.setContentType("compose");
         environmentRecipe.setLocation("location");
         final EnvironmentImpl env = new EnvironmentImpl();
-        final ExtendedMachineImpl extendedMachine = new ExtendedMachineImpl();
+        final MachineConfigImpl extendedMachine = new MachineConfigImpl();
         extendedMachine.setAgents(singletonList("agent"));
         extendedMachine.setAttributes(singletonMap("att1", "value"));
-        extendedMachine.setServers(singletonMap("agent", new ServerConf2Impl("5555",
-                                                                             "https",
-                                                                             singletonMap("prop1", "value1"))));
+        extendedMachine.setServers(singletonMap("agent", new ServerConfigImpl("5555",
+                                                                              "https",
+                                                                              "path")));
         env.setRecipe(environmentRecipe);
         env.setMachines(singletonMap("machine1", extendedMachine));
         return org.eclipse.che.api.workspace.server.DtoConverter.asDto(env);
@@ -1297,5 +630,4 @@
     private static <T> List<T> unwrapDtoList(Response response, Class<T> dtoClass) {
         return FluentIterable.from(DtoFactory.getInstance().createListDtoFromJson(response.body().print(), dtoClass)).toList();
     }
->>>>>>> 759fef53
 }