<?xml version="1.0" encoding="UTF-8"?>
<!--

    Copyright (c) 2012-2017 Red Hat, Inc.
    All rights reserved. This program and the accompanying materials
    are made available under the terms of the Eclipse Public License v1.0
    which accompanies this distribution, and is available at
    http://www.eclipse.org/legal/epl-v10.html

    Contributors:
      Red Hat, Inc. - initial API and implementation

-->
<project xmlns="http://maven.apache.org/POM/4.0.0" xmlns:xsi="http://www.w3.org/2001/XMLSchema-instance" xsi:schemaLocation="http://maven.apache.org/POM/4.0.0 http://maven.apache.org/xsd/maven-4.0.0.xsd">
    <modelVersion>4.0.0</modelVersion>
    <parent>
        <artifactId>che-plugin-testing-parent</artifactId>
        <groupId>org.eclipse.che.plugin</groupId>
        <version>5.19.0-SNAPSHOT</version>
    </parent>
    <artifactId>che-plugin-testing-ide</artifactId>
    <name>Che Plugin :: Testing :: IDE</name>
    <properties>
        <dto-generator-out-directory>${project.build.directory}/generated-sources/dto/</dto-generator-out-directory>
    </properties>
    <dependencies>
        <dependency>
            <groupId>com.google.gwt</groupId>
            <artifactId>gwt-elemental</artifactId>
        </dependency>
        <dependency>
            <groupId>com.google.gwt</groupId>
            <artifactId>gwt-user</artifactId>
        </dependency>
        <dependency>
            <groupId>com.google.gwt.inject</groupId>
            <artifactId>gin</artifactId>
        </dependency>
        <dependency>
            <groupId>com.google.inject</groupId>
            <artifactId>guice</artifactId>
        </dependency>
        <dependency>
            <groupId>com.google.inject.extensions</groupId>
            <artifactId>guice-assistedinject</artifactId>
        </dependency>
        <dependency>
            <groupId>javax.inject</groupId>
            <artifactId>javax.inject</artifactId>
        </dependency>
        <dependency>
            <groupId>javax.validation</groupId>
            <artifactId>validation-api</artifactId>
        </dependency>
        <dependency>
            <groupId>org.eclipse.che.core</groupId>
            <artifactId>che-core-api-dto</artifactId>
        </dependency>
        <dependency>
            <groupId>org.eclipse.che.core</groupId>
<<<<<<< HEAD
            <artifactId>che-core-api-model</artifactId>
        </dependency>
        <dependency>
            <groupId>org.eclipse.che.core</groupId>
=======
>>>>>>> ac09803b
            <artifactId>che-core-api-testing-shared</artifactId>
        </dependency>
        <dependency>
            <groupId>org.eclipse.che.core</groupId>
            <artifactId>che-core-commons-gwt</artifactId>
        </dependency>
        <dependency>
            <groupId>org.eclipse.che.core</groupId>
            <artifactId>che-core-ide-api</artifactId>
        </dependency>
        <dependency>
            <groupId>org.eclipse.che.core</groupId>
            <artifactId>che-core-ide-app</artifactId>
        </dependency>
        <dependency>
            <groupId>org.eclipse.che.core</groupId>
            <artifactId>che-core-ide-ui</artifactId>
        </dependency>
        <dependency>
            <groupId>org.eclipse.che.plugin</groupId>
            <artifactId>che-plugin-java-ext-lang-client</artifactId>
        </dependency>
        <dependency>
            <groupId>org.eclipse.che.plugin</groupId>
            <artifactId>che-plugin-maven-shared</artifactId>
        </dependency>
        <dependency>
            <groupId>org.vectomatic</groupId>
            <artifactId>lib-gwt-svg</artifactId>
        </dependency>
        <dependency>
            <groupId>com.google.gwt</groupId>
            <artifactId>gwt-dev</artifactId>
            <scope>provided</scope>
        </dependency>
        <dependency>
            <groupId>com.google.gwt.gwtmockito</groupId>
            <artifactId>gwtmockito</artifactId>
            <scope>test</scope>
        </dependency>
        <dependency>
            <groupId>junit</groupId>
            <artifactId>junit</artifactId>
            <scope>test</scope>
        </dependency>
        <dependency>
            <groupId>org.mockito</groupId>
            <artifactId>mockito-core</artifactId>
            <scope>test</scope>
        </dependency>
    </dependencies>
    <build>
        <resources>
            <resource>
                <directory>src/main/java</directory>
                <includes>
                    <include>**/*.java</include>
                </includes>
            </resource>
            <resource>
                <directory>src/main/resources</directory>
            </resource>
            <resource>
                <directory>${dto-generator-out-directory}</directory>
            </resource>
        </resources>
        <plugins>
            <plugin>
                <groupId>org.apache.maven.plugins</groupId>
                <artifactId>maven-dependency-plugin</artifactId>
                <executions>
                    <execution>
                        <id>analyze</id>
                        <configuration>
                            <ignoredDependencies>
                                <ignoredDependency>org.eclipse.che.plugin:che-plugin-maven-shared</ignoredDependency>
                            </ignoredDependencies>
                        </configuration>
                    </execution>
                </executions>
            </plugin>
            <plugin>
                <groupId>org.eclipse.che.core</groupId>
                <artifactId>che-core-api-dto-maven-plugin</artifactId>
                <version>${project.version}</version>
                <executions>
                    <execution>
                        <phase>process-sources</phase>
                        <goals>
                            <goal>generate</goal>
                        </goals>
                    </execution>
                </executions>
                <dependencies>
                    <dependency>
                        <groupId>org.eclipse.che.core</groupId>
                        <artifactId>che-core-api-testing-shared</artifactId>
                        <version>${project.version}</version>
                    </dependency>
                </dependencies>
                <configuration>
                    <dtoPackages>
                        <package>org.eclipse.che.api.testing.shared</package>
                    </dtoPackages>
                    <outputDirectory>${dto-generator-out-directory}</outputDirectory>
                    <genClassName>org.eclipse.che.plugin.testing.ide.dto.DtoClientImpls</genClassName>
                    <impl>client</impl>
                </configuration>
            </plugin>
            <plugin>
                <artifactId>maven-compiler-plugin</artifactId>
                <executions>
                    <execution>
                        <id>pre-compile</id>
                        <phase>generate-sources</phase>
                        <goals>
                            <goal>compile</goal>
                        </goals>
                    </execution>
                </executions>
            </plugin>
            <plugin>
                <groupId>org.codehaus.mojo</groupId>
                <artifactId>build-helper-maven-plugin</artifactId>
                <executions>
                    <execution>
                        <id>add-resource</id>
                        <phase>process-sources</phase>
                        <goals>
                            <goal>add-resource</goal>
                        </goals>
                        <configuration>
                            <resources>
                                <resource>
                                    <directory>${dto-generator-out-directory}/META-INF</directory>
                                    <targetPath>META-INF</targetPath>
                                </resource>
                            </resources>
                        </configuration>
                    </execution>
                    <execution>
                        <id>add-source</id>
                        <phase>process-sources</phase>
                        <goals>
                            <goal>add-source</goal>
                        </goals>
                        <configuration>
                            <sources>
                                <source>${dto-generator-out-directory}</source>
                            </sources>
                        </configuration>
                    </execution>
                </executions>
            </plugin>
        </plugins>
    </build>
</project><|MERGE_RESOLUTION|>--- conflicted
+++ resolved
@@ -58,13 +58,6 @@
         </dependency>
         <dependency>
             <groupId>org.eclipse.che.core</groupId>
-<<<<<<< HEAD
-            <artifactId>che-core-api-model</artifactId>
-        </dependency>
-        <dependency>
-            <groupId>org.eclipse.che.core</groupId>
-=======
->>>>>>> ac09803b
             <artifactId>che-core-api-testing-shared</artifactId>
         </dependency>
         <dependency>
