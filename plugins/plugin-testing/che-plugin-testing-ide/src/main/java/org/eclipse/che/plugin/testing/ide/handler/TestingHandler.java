/*******************************************************************************
 * Copyright (c) 2017 RedHat, Inc.
 * All rights reserved. This program and the accompanying materials
 * are made available under the terms of the Eclipse Public License v1.0
 * which accompanies this distribution, and is available at
 * http://www.eclipse.org/legal/epl-v10.html
 *
 * Contributors:
 *   RedHat, Inc. - initial commit
 *******************************************************************************/
package org.eclipse.che.plugin.testing.ide.handler;

import com.google.inject.Inject;
import com.google.inject.Singleton;
import org.eclipse.che.api.core.jsonrpc.commons.RequestHandlerConfigurator;
import org.eclipse.che.api.testing.shared.Constants;
import org.eclipse.che.api.testing.shared.messages.TestingMessageNames;
import org.eclipse.che.ide.util.loging.Log;
import org.eclipse.che.plugin.testing.ide.messages.BuildTreeEnded;
import org.eclipse.che.plugin.testing.ide.messages.ClientTestingMessage;
import org.eclipse.che.plugin.testing.ide.messages.Message;
import org.eclipse.che.plugin.testing.ide.messages.RootPresentationMessage;
import org.eclipse.che.plugin.testing.ide.messages.SuiteTreeEnded;
import org.eclipse.che.plugin.testing.ide.messages.SuiteTreeNode;
import org.eclipse.che.plugin.testing.ide.messages.SuiteTreeStarted;
import org.eclipse.che.plugin.testing.ide.messages.TestCount;
import org.eclipse.che.plugin.testing.ide.messages.TestFailed;
import org.eclipse.che.plugin.testing.ide.messages.TestFinished;
import org.eclipse.che.plugin.testing.ide.messages.TestIgnored;
import org.eclipse.che.plugin.testing.ide.messages.TestReporterAttached;
import org.eclipse.che.plugin.testing.ide.messages.TestStarted;
import org.eclipse.che.plugin.testing.ide.messages.TestStdErr;
import org.eclipse.che.plugin.testing.ide.messages.TestStdOut;
import org.eclipse.che.plugin.testing.ide.messages.TestSuiteFinished;
import org.eclipse.che.plugin.testing.ide.messages.TestSuiteStarted;
import org.eclipse.che.plugin.testing.ide.messages.TestingMessageVisitor;
import org.eclipse.che.plugin.testing.ide.messages.UncapturedOutputMessage;
import org.eclipse.che.plugin.testing.ide.model.TestingEventsProcessor;
import org.eclipse.che.plugin.testing.ide.model.event.TestFailedEvent;
import org.eclipse.che.plugin.testing.ide.model.event.TestFinishedEvent;
import org.eclipse.che.plugin.testing.ide.model.event.TestIgnoredEvent;
import org.eclipse.che.plugin.testing.ide.model.event.TestOutputEvent;
import org.eclipse.che.plugin.testing.ide.model.event.TestStartedEvent;
import org.eclipse.che.plugin.testing.ide.model.event.TestSuiteFinishedEvent;
import org.eclipse.che.plugin.testing.ide.model.event.TestSuiteStartedEvent;

/**
 * Handler which receives messages from the Testing tools.
 * Pass all messages to {@link TestingEventsProcessor}
 *
 * @author David Festal
 */
@Singleton
public class TestingHandler implements TestingMessageVisitor {

    private TestingEventsProcessor processor;

    @Inject
    public TestingHandler(RequestHandlerConfigurator configurator) {
        configurator.newConfiguration()
                .methodName(Constants.TESTING_RPC_METHOD_NAME)
                .paramsAsString()
                .noResult()
                .withConsumer(this::handleTestingMessage);
    }


    private void handleTestingMessage(String jsonMessage) {
        ClientTestingMessage message = ClientTestingMessage.parse(jsonMessage);
        if (message != null) {
            message.visit(this);
        }
    }


    public void setProcessor(TestingEventsProcessor processor) {
        this.processor = processor;
    }

    @Override
    public void visitTestingMessage(ClientTestingMessage message) {

        if (TestingMessageNames.TESTING_STARTED.equals(message.getName())) {
            if (processor != null) {
                processor.onStartTesting();
            }
            return;
        }
        if (TestingMessageNames.FINISH_TESTING.equals(message.getName())) {
            if (processor != null) {
                processor.onFinishTesting();
            }
<<<<<<< HEAD
        });
    }

    private void handleTestingOutput(final MessageBus messageBus) {
        final DefaultOutputConsole outputConsole = (DefaultOutputConsole)commandConsoleFactory.create("Tests");
        try {
            messageBus.subscribe(TESTING_OUTPUT_CHANNEL_NAME, new MessageHandler() {
                @Override
                public void onMessage(String message) {
                    TestingOutput archetypeOutput = factory.createDtoFromJson(message, TestingOutput.class);
                    switch (archetypeOutput.getState()) {
                        case SESSION_START:
                            processesPanelPresenter.addCommandOutput(outputConsole);
                            outputConsole.clearOutputsButtonClicked();
                        case DETAIL:
                            outputConsole.printText(archetypeOutput.getOutput());
                            break;
                        case SUCCESS:
                            outputConsole.printText(archetypeOutput.getOutput(), "green");
                            break;
                        case ERROR:
                            outputConsole.printText(archetypeOutput.getOutput(), "red");
                            break;
                        case FAILURE:
                            outputConsole.printText(archetypeOutput.getOutput(), "darkred");
                            break;
                        default:
                            break;
                    }
                }
            });
        } catch (WebSocketException e) {
            e.printStackTrace();
=======
            return;
        }
        Log.error(getClass(), "Unexpected test message: " + message.getName());
    }

    @Override
    public void visitMessageWithStatus(Message message) {
    }

    @Override
    public void visitTestSuiteStarted(TestSuiteStarted suiteStarted) {
        TestSuiteStartedEvent event = new TestSuiteStartedEvent(suiteStarted);
        if (processor != null) {
            processor.onTestSuiteStarted(event);
        }
    }

    @Override
    public void visitTestSuiteFinished(TestSuiteFinished suiteFinished) {
        TestSuiteFinishedEvent event = new TestSuiteFinishedEvent(suiteFinished);
        if (processor != null) {
            processor.onTestSuiteFinished(event);
        }
    }


    @Override
    public void visitTestStdErr(TestStdErr testStdErr) {
        fireTestOutput(new TestOutputEvent(testStdErr, testStdErr.getErr(), false));
    }

    private void fireTestOutput(TestOutputEvent event) {
        if (processor != null) {
            processor.onTestOutput(event);
        }
    }

    @Override
    public void visitTestStarted(TestStarted testStarted) {
        TestStartedEvent event = new TestStartedEvent(testStarted);
        if (processor != null) {
            processor.onTestStarted(event);
        }
    }

    @Override
    public void visitTestStdOut(TestStdOut testStdOut) {
        fireTestOutput(new TestOutputEvent(testStdOut, testStdOut.getStdOut(), true));
    }

    @Override
    public void visitTestFailed(TestFailed testFailed) {
        TestFailedEvent event = new TestFailedEvent(testFailed);
        if (processor != null) {
            processor.onTestFailed(event);
        }
    }

    @Override
    public void visitTestFinished(TestFinished testFinished) {
        TestFinishedEvent event = new TestFinishedEvent(testFinished);
        if (processor != null) {
            processor.onTestFinished(event);
        }
    }

    @Override
    public void visitTestIgnored(TestIgnored testIgnored) {
        TestIgnoredEvent event = new TestIgnoredEvent(testIgnored);
        if (processor != null) {
            processor.onTestIgnored(event);
        }
    }

    @Override
    public void visitSuiteTreeStarted(SuiteTreeStarted suiteTreeStarted) {
        if (processor != null) {
            processor.onSuiteTreeStarted(suiteTreeStarted.getSuiteName(), suiteTreeStarted.getLocation());
        }
    }

    @Override
    public void visitTestCount(TestCount testCount) {
        if (processor != null) {
            processor.onTestCountInSuite(testCount.getCount());
        }
    }

    @Override
    public void visitTestReporterAttached(TestReporterAttached testReporterAttached) {
        if (processor != null) {
            processor.onTestFrameworkAttached();
        }
    }

    @Override
    public void visitSuiteTreeEnded(SuiteTreeEnded suiteTreeEnded) {
        if (processor != null) {
            processor.onSuiteTreeEnded(suiteTreeEnded.getSuiteName());
        }
    }


    @Override
    public void visitSuiteTreeNode(SuiteTreeNode suiteTreeNode) {
        if (processor != null) {
            processor.onSuiteTreeNodeAdded(suiteTreeNode.getSuiteName(), suiteTreeNode.getLocation());
>>>>>>> 20b4948b
        }
    }

    @Override
    public void visitBuildTreeEnded(BuildTreeEnded buildTreeEnded) {
        if (processor != null) {
            processor.onBuildTreeEnded();
        }
    }

    @Override
    public void visitRootPresentation(RootPresentationMessage presentationMessage) {
        if (processor != null) {
            processor.onRootPresentationAdded(presentationMessage.getRootName(), presentationMessage.getComment(), presentationMessage.getLocation());
        }
    }

    @Override
    public void visitUncapturedOutput(UncapturedOutputMessage uncapturedOutputMessage) {
        if (processor != null) {
            processor.onUncapturedOutput(uncapturedOutputMessage.getOutput(), uncapturedOutputMessage.getOutputType());
        }
    }
}<|MERGE_RESOLUTION|>--- conflicted
+++ resolved
@@ -90,41 +90,6 @@
             if (processor != null) {
                 processor.onFinishTesting();
             }
-<<<<<<< HEAD
-        });
-    }
-
-    private void handleTestingOutput(final MessageBus messageBus) {
-        final DefaultOutputConsole outputConsole = (DefaultOutputConsole)commandConsoleFactory.create("Tests");
-        try {
-            messageBus.subscribe(TESTING_OUTPUT_CHANNEL_NAME, new MessageHandler() {
-                @Override
-                public void onMessage(String message) {
-                    TestingOutput archetypeOutput = factory.createDtoFromJson(message, TestingOutput.class);
-                    switch (archetypeOutput.getState()) {
-                        case SESSION_START:
-                            processesPanelPresenter.addCommandOutput(outputConsole);
-                            outputConsole.clearOutputsButtonClicked();
-                        case DETAIL:
-                            outputConsole.printText(archetypeOutput.getOutput());
-                            break;
-                        case SUCCESS:
-                            outputConsole.printText(archetypeOutput.getOutput(), "green");
-                            break;
-                        case ERROR:
-                            outputConsole.printText(archetypeOutput.getOutput(), "red");
-                            break;
-                        case FAILURE:
-                            outputConsole.printText(archetypeOutput.getOutput(), "darkred");
-                            break;
-                        default:
-                            break;
-                    }
-                }
-            });
-        } catch (WebSocketException e) {
-            e.printStackTrace();
-=======
             return;
         }
         Log.error(getClass(), "Unexpected test message: " + message.getName());
@@ -232,7 +197,6 @@
     public void visitSuiteTreeNode(SuiteTreeNode suiteTreeNode) {
         if (processor != null) {
             processor.onSuiteTreeNodeAdded(suiteTreeNode.getSuiteName(), suiteTreeNode.getLocation());
->>>>>>> 20b4948b
         }
     }
 
