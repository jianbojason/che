/*******************************************************************************
 * Copyright (c) 2012-2017 Codenvy, S.A.
 * All rights reserved. This program and the accompanying materials
 * are made available under the terms of the Eclipse Public License v1.0
 * which accompanies this distribution, and is available at
 * http://www.eclipse.org/legal/epl-v10.html
 *
 * Contributors:
 *   Codenvy, S.A. - initial API and implementation
 *******************************************************************************/
package org.eclipse.che.ide.ext.git.client.push;

import com.google.gwt.user.client.rpc.AsyncCallback;
import com.google.inject.Inject;
import com.google.inject.Singleton;

import org.eclipse.che.api.core.rest.shared.dto.ServiceError;
import org.eclipse.che.api.git.shared.BranchListMode;
import org.eclipse.che.ide.ext.git.client.GitServiceClient;
import org.eclipse.che.api.git.shared.Branch;
import org.eclipse.che.api.git.shared.PushResponse;
import org.eclipse.che.api.git.shared.Remote;
import org.eclipse.che.api.promises.client.Operation;
import org.eclipse.che.api.promises.client.OperationException;
import org.eclipse.che.api.promises.client.PromiseError;
import org.eclipse.che.ide.api.app.AppContext;
import org.eclipse.che.ide.api.notification.NotificationManager;
import org.eclipse.che.ide.api.notification.StatusNotification;
import org.eclipse.che.ide.api.resources.Project;
import org.eclipse.che.ide.commons.exception.UnauthorizedException;
import org.eclipse.che.ide.dto.DtoFactory;
import org.eclipse.che.ide.ext.git.client.BranchFilterByRemote;
import org.eclipse.che.ide.ext.git.client.BranchSearcher;
import org.eclipse.che.ide.ext.git.client.GitLocalizationConstant;
import org.eclipse.che.ide.ext.git.client.outputconsole.GitOutputConsole;
import org.eclipse.che.ide.ext.git.client.outputconsole.GitOutputConsoleFactory;
import org.eclipse.che.ide.processes.panel.ProcessesPanelPresenter;

import javax.validation.constraints.NotNull;
import java.util.Arrays;
import java.util.List;
import java.util.Map;

import static java.util.Collections.singletonList;
import static org.eclipse.che.api.git.shared.BranchListMode.LIST_LOCAL;
import static org.eclipse.che.api.git.shared.BranchListMode.LIST_REMOTE;
import static org.eclipse.che.ide.api.notification.StatusNotification.DisplayMode.FLOAT_MODE;
import static org.eclipse.che.ide.api.notification.StatusNotification.Status.FAIL;
import static org.eclipse.che.ide.api.notification.StatusNotification.Status.PROGRESS;
import static org.eclipse.che.ide.api.notification.StatusNotification.Status.SUCCESS;
import static org.eclipse.che.ide.ext.git.client.compare.branchlist.BranchListPresenter.BRANCH_LIST_COMMAND_NAME;
import static org.eclipse.che.ide.ext.git.client.remote.RemotePresenter.REMOTE_REPO_COMMAND_NAME;

/**
 * Presenter for pushing changes to remote repository.
 *
 * @author Ann Zhuleva
 * @author Sergii Leschenko
 * @author Vlad Zhukovskyi
 */
@Singleton
public class PushToRemotePresenter implements PushToRemoteView.ActionDelegate {
    public static final String PUSH_COMMAND_NAME   = "Git push";
    public static final String CONFIG_COMMAND_NAME = "Git config";

    private final GitOutputConsoleFactory gitOutputConsoleFactory;
    private final ProcessesPanelPresenter processesPanelPresenter;
    private final DtoFactory              dtoFactory;
    private final BranchSearcher          branchSearcher;
    private final PushToRemoteView        view;
    private final GitServiceClient        service;
    private final AppContext              appContext;
    private final GitLocalizationConstant constant;
    private final NotificationManager     notificationManager;
    private       Project                 project;

    @Inject
    public PushToRemotePresenter(DtoFactory dtoFactory,
                                 PushToRemoteView view,
                                 GitServiceClient service,
                                 AppContext appContext,
                                 GitLocalizationConstant constant,
                                 NotificationManager notificationManager,
                                 BranchSearcher branchSearcher,
                                 GitOutputConsoleFactory gitOutputConsoleFactory,
                                 ProcessesPanelPresenter processesPanelPresenter) {
        this.dtoFactory = dtoFactory;
        this.branchSearcher = branchSearcher;
        this.view = view;
        this.view.setDelegate(this);
        this.service = service;
        this.appContext = appContext;
        this.constant = constant;
        this.notificationManager = notificationManager;
        this.gitOutputConsoleFactory = gitOutputConsoleFactory;
        this.processesPanelPresenter = processesPanelPresenter;
    }

    public void showDialog(Project project) {
        this.project = project;

        updateRemotes();
    }

    /**
     * Get the list of remote repositories for local one.
     * If remote repositories are found, then get the list of branches (remote and local).
     */
    void updateRemotes() {
        service.remoteList(project.getLocation(), null, true).then(new Operation<List<Remote>>() {
            @Override
            public void apply(List<Remote> remotes) throws OperationException {
                updateLocalBranches();
                view.setRepositories(remotes);
                view.setEnablePushButton(!remotes.isEmpty());
                view.setSelectedForcePushCheckBox(false);
                view.showDialog();
            }
        }).catchError(new Operation<PromiseError>() {
            @Override
            public void apply(PromiseError error) throws OperationException {
                String errorMessage = error.getMessage() != null ? error.getMessage() : constant.remoteListFailed();
                GitOutputConsole console = gitOutputConsoleFactory.create(REMOTE_REPO_COMMAND_NAME);
                console.printError(errorMessage);
                processesPanelPresenter.addCommandOutput(console);
                notificationManager.notify(constant.remoteListFailed(), FAIL, FLOAT_MODE);
                view.setEnablePushButton(false);
            }
        });
    }

    /**
     * Update list of local and remote branches on view.
     */
    void updateLocalBranches() {
        //getting local branches
        getBranchesForCurrentProject(LIST_LOCAL, new AsyncCallback<List<Branch>>() {
            @Override
            public void onSuccess(List<Branch> result) {
                List<String> localBranches = branchSearcher.getLocalBranchesToDisplay(result);
                view.setLocalBranches(localBranches);

                for (Branch branch : result) {
                    if (branch.isActive()) {
                        view.selectLocalBranch(branch.getDisplayName());
                        break;
                    }
                }

                //getting remote branch only after selecting current local branch
                updateRemoteBranches();
            }

            @Override
            public void onFailure(Throwable exception) {
                String errorMessage = exception.getMessage() != null ? exception.getMessage() : constant.localBranchesListFailed();
                GitOutputConsole console = gitOutputConsoleFactory.create(BRANCH_LIST_COMMAND_NAME);
                console.printError(errorMessage);
                processesPanelPresenter.addCommandOutput(console);
                notificationManager.notify(constant.localBranchesListFailed(), FAIL, FLOAT_MODE);
                view.setEnablePushButton(false);
            }
        });
    }

    /**
     * Update list of remote branches on view.
     */
    void updateRemoteBranches() {
        getBranchesForCurrentProject(LIST_REMOTE, new AsyncCallback<List<Branch>>() {
            @Override
            public void onSuccess(final List<Branch> result) {
                // Need to add the upstream of local branch in the list of remote branches
                // to be able to push changes to the remote upstream branch
                getUpstreamBranch(new AsyncCallback<Branch>() {
                    @Override
                    public void onSuccess(Branch upstream) {
                        BranchFilterByRemote remoteRefsHandler = new BranchFilterByRemote(view.getRepository());

                        final List<String> remoteBranches = branchSearcher.getRemoteBranchesToDisplay(remoteRefsHandler, result);

                        String selectedRemoteBranch = null;
                        if (upstream != null && upstream.isRemote() && remoteRefsHandler.isLinkedTo(upstream)) {
                            String simpleUpstreamName = remoteRefsHandler.getBranchNameWithoutRefs(upstream);
                            if (!remoteBranches.contains(simpleUpstreamName)) {
                                remoteBranches.add(simpleUpstreamName);
                            }
                            selectedRemoteBranch = simpleUpstreamName;
                        }

                        // Need to add the current local branch in the list of remote branches
                        // to be able to push changes to the remote branch  with same name
                        final String currentBranch = view.getLocalBranch();
                        if (!remoteBranches.contains(currentBranch)) {
                            remoteBranches.add(currentBranch);
                        }
                        if (selectedRemoteBranch == null) {
                            selectedRemoteBranch = currentBranch;
                        }

                        view.setRemoteBranches(remoteBranches);
                        view.selectRemoteBranch(selectedRemoteBranch);
                    }

                    @Override
                    public void onFailure(Throwable caught) {
                        GitOutputConsole console = gitOutputConsoleFactory.create(CONFIG_COMMAND_NAME);
                        console.printError(constant.failedGettingConfig());
                        processesPanelPresenter.addCommandOutput(console);
                        notificationManager.notify(constant.failedGettingConfig(), FAIL, FLOAT_MODE);
                    }
                });
            }

            @Override
            public void onFailure(Throwable exception) {
                String errorMessage = exception.getMessage() != null ? exception.getMessage() : constant.remoteBranchesListFailed();
                GitOutputConsole console = gitOutputConsoleFactory.create(BRANCH_LIST_COMMAND_NAME);
                console.printError(errorMessage);
                processesPanelPresenter.addCommandOutput(console);
                notificationManager.notify(constant.remoteBranchesListFailed(), FAIL, FLOAT_MODE);
                view.setEnablePushButton(false);
            }

        });
    }


    /**
     * Get upstream branch for selected local branch. Can invoke {@code onSuccess(null)} if upstream branch isn't set
     */
    private void getUpstreamBranch(final AsyncCallback<Branch> result) {

        final String configBranchRemote = "branch." + view.getLocalBranch() + ".remote";
        final String configUpstreamBranch = "branch." + view.getLocalBranch() + ".merge";
        service.config(project.getLocation(), Arrays.asList(configUpstreamBranch, configBranchRemote))
               .then(new Operation<Map<String, String>>() {
                   @Override
                   public void apply(Map<String, String> configs) throws OperationException {
                       if (configs.containsKey(configBranchRemote) && configs.containsKey(configUpstreamBranch)) {
                           String displayName = configs.get(configBranchRemote) + "/" + configs.get(configUpstreamBranch);
                           Branch upstream = dtoFactory.createDto(Branch.class)
                                                       .withActive(false)
                                                       .withRemote(true)
                                                       .withDisplayName(displayName)
                                                       .withName("refs/remotes/" + displayName);

                           result.onSuccess(upstream);
                       } else {
                           result.onSuccess(null);
                       }
                   }
               }).catchError(new Operation<PromiseError>() {
            @Override
            public void apply(PromiseError error) throws OperationException {
                result.onFailure(error.getCause());
            }
        });
    }

    /**
     * Get the list of branches.
     *
     * @param remoteMode
     *         is a remote mode
     */
    void getBranchesForCurrentProject(@NotNull final BranchListMode remoteMode, final AsyncCallback<List<Branch>> asyncResult) {
        service.branchList(project.getLocation(), remoteMode).then(new Operation<List<Branch>>() {
            @Override
            public void apply(List<Branch> branches) throws OperationException {
                asyncResult.onSuccess(branches);
            }
        }).catchError(new Operation<PromiseError>() {
            @Override
            public void apply(PromiseError error) throws OperationException {
                asyncResult.onFailure(error.getCause());
            }
        });
    }

    /** {@inheritDoc} */
    @Override
    public void onPushClicked() {
        final StatusNotification notification =
                notificationManager.notify(constant.pushProcess(), PROGRESS, FLOAT_MODE);

        final String repository = view.getRepository();
        final GitOutputConsole console = gitOutputConsoleFactory.create(PUSH_COMMAND_NAME);
<<<<<<< HEAD
        service.push(project.getLocation(), getRefs(), repository, false).then(new Operation<PushResponse>() {
            @Override
            public void apply(PushResponse response) throws OperationException {
                console.print(response.getCommandOutput());
                processesPanelPresenter.addCommandOutput(console);
                notification.setStatus(SUCCESS);
                if (response.getCommandOutput().contains("Everything up-to-date")) {
                    notification.setTitle(constant.pushUpToDate());
                } else {
                    notification.setTitle(constant.pushSuccess(repository));
                }
            }
        }).catchError(new Operation<PromiseError>() {
            @Override
            public void apply(PromiseError error) throws OperationException {
                handleError(error.getCause(), notification, console);
                processesPanelPresenter.addCommandOutput(console);
            }
        });
=======
        service.push(appContext.getDevMachine(), project.getLocation(), getRefs(), repository, view.isForcePushSelected())
               .then(response -> {
                   console.print(response.getCommandOutput());
                   processesPanelPresenter.addCommandOutput(appContext.getDevMachine().getId(), console);
                   notification.setStatus(SUCCESS);
                   if (response.getCommandOutput().contains("Everything up-to-date")) {
                       notification.setTitle(constant.pushUpToDate());
                   } else {
                       notification.setTitle(constant.pushSuccess(repository));
                   }
               })
               .catchError(error -> {
                   handleError(error.getCause(), notification, console);
                   processesPanelPresenter.addCommandOutput(appContext.getDevMachine().getId(), console);
               });
>>>>>>> 9df113d5
        view.close();
    }

    /** @return list of refs to push */
    @NotNull
    private List<String> getRefs() {
        String localBranch = view.getLocalBranch();
        String remoteBranch = view.getRemoteBranch();
        return singletonList(localBranch + ":" + remoteBranch);
    }

    /** {@inheritDoc} */
    @Override
    public void onCancelClicked() {
        view.close();
    }

    /** {@inheritDoc} */
    @Override
    public void onLocalBranchChanged() {
        view.addRemoteBranch(view.getLocalBranch());
        view.selectRemoteBranch(view.getLocalBranch());
    }

    @Override
    public void onRepositoryChanged() {
        updateRemoteBranches();
    }

    /**
     * Handler some action whether some exception happened.
     *
     * @param throwable
     *         exception what happened
     */
    void handleError(@NotNull Throwable throwable, StatusNotification notification, GitOutputConsole console) {
        notification.setStatus(FAIL);
        if (throwable instanceof UnauthorizedException) {
            console.printError(constant.messagesNotAuthorizedTitle());
            console.print(constant.messagesNotAuthorizedContent());
            notification.setTitle(constant.messagesNotAuthorizedTitle());
            notification.setContent(constant.messagesNotAuthorizedContent());
            return;
        }

        String errorMessage = throwable.getMessage();
        if (errorMessage == null) {
            console.printError(constant.pushFail());
            notification.setTitle(constant.pushFail());
            return;
        }

        try {
            errorMessage = dtoFactory.createDtoFromJson(errorMessage, ServiceError.class).getMessage();
            if (errorMessage.equals("Unable get private ssh key")) {
                console.printError(constant.messagesUnableGetSshKey());
                notification.setTitle(constant.messagesUnableGetSshKey());
                return;
            }
            console.printError(errorMessage);
            notification.setTitle(errorMessage);
        } catch (Exception e) {
            console.printError(errorMessage);
            notification.setTitle(errorMessage);
        }
    }
}<|MERGE_RESOLUTION|>--- conflicted
+++ resolved
@@ -286,27 +286,6 @@
 
         final String repository = view.getRepository();
         final GitOutputConsole console = gitOutputConsoleFactory.create(PUSH_COMMAND_NAME);
-<<<<<<< HEAD
-        service.push(project.getLocation(), getRefs(), repository, false).then(new Operation<PushResponse>() {
-            @Override
-            public void apply(PushResponse response) throws OperationException {
-                console.print(response.getCommandOutput());
-                processesPanelPresenter.addCommandOutput(console);
-                notification.setStatus(SUCCESS);
-                if (response.getCommandOutput().contains("Everything up-to-date")) {
-                    notification.setTitle(constant.pushUpToDate());
-                } else {
-                    notification.setTitle(constant.pushSuccess(repository));
-                }
-            }
-        }).catchError(new Operation<PromiseError>() {
-            @Override
-            public void apply(PromiseError error) throws OperationException {
-                handleError(error.getCause(), notification, console);
-                processesPanelPresenter.addCommandOutput(console);
-            }
-        });
-=======
         service.push(appContext.getDevMachine(), project.getLocation(), getRefs(), repository, view.isForcePushSelected())
                .then(response -> {
                    console.print(response.getCommandOutput());
@@ -322,7 +301,6 @@
                    handleError(error.getCause(), notification, console);
                    processesPanelPresenter.addCommandOutput(appContext.getDevMachine().getId(), console);
                });
->>>>>>> 9df113d5
         view.close();
     }
 
